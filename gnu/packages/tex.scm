--- conflicted
+++ resolved
@@ -206,9 +206,6 @@
                (with-directory-excursion "texlive-extra"
                  (apply unpack (list #:source texlive-extra))
                  (apply patch-source-shebangs (list #:source texlive-extra))
-<<<<<<< HEAD
-                 (invoke "mv" "tlpkg" share))))))))
-=======
                  (invoke "mv" "tlpkg" share))
                ;; texlua shebangs are not patched by the patch-source-shebangs
                ;; phase because the texlua executable does not exist at that
@@ -216,7 +213,6 @@
                (setenv "PATH" (string-append (getenv "PATH") ":" out "/bin"))
                (with-directory-excursion out
                  (patch-source-shebangs))))))))
->>>>>>> 59bc15cf
    (synopsis "TeX Live, a package of the TeX typesetting system")
    (description
     "TeX Live provides a comprehensive TeX document production system.
