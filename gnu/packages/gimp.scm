;;; GNU Guix --- Functional package management for GNU
;;; Copyright © 2014, 2015 Ludovic Courtès <ludo@gnu.org>
;;; Copyright © 2016, 2018 Ricardo Wurmus <rekado@elephly.net>
;;; Copyright © 2016, 2017, 2018 Efraim Flashner <efraim@flashner.co.il>
;;; Copyright © 2018, 2019, 202 Tobias Geerinckx-Rice <me@tobias.gr>
;;; Copyright © 2018 Leo Famulari <leo@famulari.name>
;;; Copyright © 2018 Thorsten Wilms <t_w_@freenet.de>
;;;
;;; This file is part of GNU Guix.
;;;
;;; GNU Guix is free software; you can redistribute it and/or modify it
;;; under the terms of the GNU General Public License as published by
;;; the Free Software Foundation; either version 3 of the License, or (at
;;; your option) any later version.
;;;
;;; GNU Guix is distributed in the hope that it will be useful, but
;;; WITHOUT ANY WARRANTY; without even the implied warranty of
;;; MERCHANTABILITY or FITNESS FOR A PARTICULAR PURPOSE.  See the
;;; GNU General Public License for more details.
;;;
;;; You should have received a copy of the GNU General Public License
;;; along with GNU Guix.  If not, see <http://www.gnu.org/licenses/>.

(define-module (gnu packages gimp)
  #:use-module (guix packages)
  #:use-module (guix download)
  #:use-module (guix git-download)
  #:use-module (guix utils)
  #:use-module ((guix licenses) #:prefix license:)
  #:use-module (guix build-system gnu)
  #:use-module (guix build-system glib-or-gtk)
  #:use-module (guix build-system meson)
  #:use-module (gnu packages)
  #:use-module (gnu packages algebra)
  #:use-module (gnu packages autotools)
  #:use-module (gnu packages pkg-config)
  #:use-module (gnu packages glib)
  #:use-module (gnu packages gtk)
  #:use-module (gnu packages gnome)
  #:use-module (gnu packages image)
  #:use-module (gnu packages ghostscript)
  #:use-module (gnu packages compression)
  #:use-module (gnu packages xml)
  #:use-module (gnu packages pdf)
  #:use-module (gnu packages photo)
  #:use-module (gnu packages python)
  #:use-module (gnu packages web)
  #:use-module (gnu packages xorg))

(define-public babl
  (package
    (name "babl")
    (version "0.1.74")
    (source (origin
              (method url-fetch)
              (uri (list (string-append "https://download.gimp.org/pub/babl/"
                                        (version-major+minor version)
                                        "/babl-" version ".tar.xz")
                         (string-append "https://ftp.gtk.org/pub/babl/"
                                        (version-major+minor version)
                                        "/babl-" version ".tar.xz")
                         (string-append "ftp://ftp.gtk.org/pub/babl/"
                                        (version-major+minor version)
                                        "/babl-" version ".tar.xz")))
              (sha256
               (base32
                "03nfcvy3453xkfvsfcnsfcjf2vg2pin09qnr9jlssdysa1lhnwcs"))))
    (build-system meson-build-system)
    (arguments
     `(#:configure-flags
       (list "-Denable-gir=false")))
    (native-inputs
     `(("pkg-config" ,pkg-config)))
    (propagated-inputs
     ;; Propagated to satisfy ‘babl.pc’.
     `(("lcms" ,lcms)))
    (home-page "http://gegl.org/babl/")
    (synopsis "Image pixel format conversion library")
    (description
     "Babl is a dynamic, any-to-any pixel format translation library.
It allows converting between different methods of storing pixels, known as
@dfn{pixel formats}, that have different bit depths and other data
representations, color models, and component permutations.

A vocabulary to formulate new pixel formats from existing primitives is
provided, as well as a framework to add new color models and data types.")
    (license license:lgpl3+)))

(define-public gegl
  (package
    (name "gegl")
    (version "0.4.20")
    (source (origin
              (method url-fetch)
              (uri (list (string-append "https://download.gimp.org/pub/gegl/"
                                        (string-take version 3)
                                        "/gegl-" version ".tar.xz")
                         (string-append "https://ftp.gtk.org/pub/gegl/"
                                        (version-major+minor version)
                                        "/gegl-" version ".tar.xz")
                         (string-append "ftp://ftp.gtk.org/pub/gegl/"
                                        (version-major+minor version)
                                        "/gegl-" version ".tar.xz")))
              (sha256
               (base32
                "1zrxnxlhn0jmshg4n2m2xlgi886w059ynkiiihm7rpi05fs8pg93"))))
    (build-system meson-build-system)
    (arguments
     `(#:configure-flags
       (list "-Dintrospection=false")))
    ;; These are propagated to satisfy 'gegl-0.4.pc'.
    (propagated-inputs
     `(("babl" ,babl)
       ("glib" ,glib)
       ("json-glib" ,json-glib)))
    (inputs
     `(("cairo" ,cairo)
       ("pango" ,pango)
       ("libpng" ,libpng)
       ("libjpeg" ,libjpeg-turbo)))
    (native-inputs
     `(("pkg-config" ,pkg-config)
       ("glib" ,glib "bin")             ; for gtester
       ("intltool" ,intltool)))
    (home-page "http://gegl.org")
    (synopsis "Graph based image processing framework")
    (description "GEGL (Generic Graphics Library) provides infrastructure to
do demand based cached non destructive image editing on larger than RAM
buffers.")
    ;; The library itself is licensed under LGPL while the sample commandline
    ;; application and GUI binary gegl is licensed under GPL.
    (license (list license:lgpl3+ license:gpl3+))))

(define-public gimp
  (package
    (name "gimp")
    (version "2.10.14")
    (source (origin
              (method url-fetch)
              (uri (string-append "https://download.gimp.org/pub/gimp/v"
                                  (version-major+minor version)
                                  "/gimp-" version ".tar.bz2"))
              (sha256
               (base32
                "0m6wdnfvsxyhimdd4v3351g4r1fklllnbipbwcfym3h7q88hz6yz"))))
    (build-system gnu-build-system)
    (outputs '("out"
               "doc"))                            ; 9 MiB of gtk-doc HTML
    (arguments
     '(#:configure-flags
       (list (string-append "--with-html-dir="
                            (assoc-ref %outputs "doc")
                            "/share/gtk-doc/html")
             ;; ./configure requests not to annoy upstream with packaging bugs.
             "--with-bug-report-url=https://bugs.gnu.org/guix")
       #:phases
       (modify-phases %standard-phases
         (add-after 'install 'install-sitecustomize.py
           ;; Install 'sitecustomize.py' into gimp's python directory to
           ;; add pygobject and pygtk to pygimp's search path.
           (lambda* (#:key outputs #:allow-other-keys)
             (let* ((pythonpath (getenv "PYTHONPATH"))
                    (out        (assoc-ref outputs "out"))
                    (sitecustomize.py
                     (string-append
                      out "/lib/gimp/2.0/python/sitecustomize.py")))
               (call-with-output-file sitecustomize.py
                 (lambda (port)
                   (format port "import site~%")
                   (format port "for dir in '~a'.split(':'):~%" pythonpath)
                   (format port "    site.addsitedir(dir)~%")))))))))
    (inputs
     `(("babl" ,babl)
       ("glib" ,glib)
       ("glib-networking" ,glib-networking)
       ("libtiff" ,libtiff)
<<<<<<< HEAD
       ("libjpeg" ,libjpeg-turbo)
=======
       ("libwebp" ,libwebp)
       ("libjpeg" ,libjpeg)
>>>>>>> 0a83339b
       ("atk" ,atk)
       ("gexiv2" ,gexiv2)
       ("gtk+" ,gtk+-2)
       ("libmypaint" ,libmypaint)
       ("mypaint-brushes" ,mypaint-brushes)
       ("exif" ,libexif)                ; optional, EXIF + XMP support
       ("lcms" ,lcms)                   ; optional, color management
       ("librsvg" ,librsvg)             ; optional, SVG support
       ("poppler" ,poppler)             ; optional, PDF support
       ("poppler-data" ,poppler-data)
       ("python" ,python-2)             ; optional, Python support
       ("python2-pygtk" ,python2-pygtk) ; optional, Python support
       ("gegl" ,gegl)))
    (native-inputs
     `(("glib:bin" ,glib "bin") ; for glib-compile-resources and gdbus-codegen
       ("pkg-config" ,pkg-config)
       ("intltool" ,intltool)))
    (home-page "https://www.gimp.org")
    (synopsis "GNU Image Manipulation Program")
    (description
     "GIMP is an application for image manipulation tasks such as photo
retouching, composition and authoring.  It supports all common image formats
as well as specialized ones.  It features a highly customizable interface
that is extensible via a plugin system.")
    (license license:gpl3+))) ; some files are lgplv3

(define-public gimp-fourier
  (package
    (name "gimp-fourier")
    (version "0.4.3-2")
    (source (origin
              (method url-fetch)
              (uri (string-append "http://registry.gimp.org/files/fourier-"
                                  version ".tar.gz"))
              (sha256
               (base32
                "1rpacyad678lqgxa3hh2n0zpg4azs8dpa8q079bqsl12812k9184"))))
    (build-system gnu-build-system)
    (arguments
     `(#:tests? #f ;no tests
       #:phases
       (modify-phases %standard-phases
         ;; FIXME: The gegl package only installs "gegl-0.4.pc", but
         ;; "gimp-2.0.pc" requires "gegl-0.3.pc", so we just copy it.
         (replace 'configure
           (lambda* (#:key inputs #:allow-other-keys)
             (mkdir-p "tmppkgconfig")
             (copy-file (string-append (assoc-ref inputs "gegl")
                                       "/lib/pkgconfig/gegl-0.4.pc")
                        "tmppkgconfig/gegl-0.3.pc")
             (setenv "PKG_CONFIG_PATH"
                     (string-append "tmppkgconfig:"
                                    (or (getenv "PKG_CONFIG_PATH") "")))
             #t))
         (add-after 'unpack 'set-prefix
           (lambda* (#:key outputs #:allow-other-keys)
             ;; gimptool-2.0 does not allow us to install to any target
             ;; directory.
             (let ((target (string-append (assoc-ref outputs "out")
                                          "/lib/gimp/"
                                          (car (string-split ,(package-version gimp) #\.))
                                          ".0/plug-ins")))
               (substitute* "Makefile"
                 (("\\$\\(PLUGIN_INSTALL\\) fourier")
                  (string-append "cp fourier " target)))
               (mkdir-p target))
             #t)))))
    (inputs
     `(("fftw" ,fftw)
       ("gimp" ,gimp)
       ;; needed by gimp-2.0.pc
       ("gdk-pixbuf" ,gdk-pixbuf)
       ("gegl" ,gegl)
       ("cairo" ,cairo)
       ("glib" ,glib)
       ;; needed by gimpui-2.0.pc
       ("gtk+" ,gtk+-2)))
    (native-inputs
     `(("pkg-config" ,pkg-config)))
    (home-page "http://registry.gimp.org/node/19596")
    (synopsis "GIMP plug-in to edit image in fourier space")
    (description
     "This package provides a simple plug-in to apply the fourier transform on
an image, allowing you to work with the transformed image inside GIMP.  You
can draw or apply filters in fourier space and get the modified image with an
inverse fourier transform.")
    (license license:gpl3+)))

(define-public libmypaint
  (package
    (name "libmypaint")
    (version "1.3.0")
    (source (origin
              (method url-fetch)
              (uri (string-append "https://github.com/mypaint/libmypaint/"
                                  "releases/download/v" version "/libmypaint-"
                                  version ".tar.xz"))
              (sha256
               (base32
                "0wd6jk69vmhsq1mdw96v0fh7b28n3glkr5ca466zcq7agzaxj1va"))))
    (build-system gnu-build-system)
    (native-inputs
     `(("intltool" ,intltool)
       ("pkg-config" ,pkg-config)))
    ;; As needed by 'libmypaint.pc'.
    (propagated-inputs
     `(("json-c" ,json-c)
       ("gobject-introspection" ,gobject-introspection)))
    (inputs
     `(("glib" ,glib)))
    (synopsis "Artistic brushes library")
    (description "Libmypaint, also called \"brushlib\", is a library for making
brushstrokes which is used by MyPaint and GIMP.")
    (home-page "http://mypaint.org")
    (license license:isc)))

(define-public mypaint-brushes
  (package
    (name "mypaint-brushes")
    (version "1.3.0")
    (source (origin
              (method git-fetch)
              (uri (git-reference
                    (url "https://github.com/Jehan/mypaint-brushes.git")
                    (commit (string-append "v" version))))
              (file-name (git-file-name name version))
              (sha256
               (base32
                "1iz89z6v2mp8j1lrf942k561s8311i3s34ap36wh4rybb2lq15m0"))))
    (build-system gnu-build-system)
    (arguments
     `(#:phases
       (modify-phases %standard-phases
         (add-after 'unpack 'relax-dependency-version
           (lambda _
             (substitute* "autogen.sh"
               (("automake-1.13") "automake")
               (("aclocal-1.13") "aclocal"))
             #t)))))
    (native-inputs
     `(("autoconf" ,autoconf)
       ("automake" ,automake)))
    (synopsis "Default brushes for MyPaint")
    (description "This package provides the default set of brushes for
MyPaint.")
    (home-page "https://github.com/Jehan/mypaint-brushes")
    (license license:cc0)))

(define-public gimp-resynthesizer
  ;; GIMP does not respect any plugin search path environment variable, so after
  ;; installation users have to edit their GIMP settings to include
  ;; "$HOME/.guix-profile/lib/gimp/2.0/plug-ins/" in
  ;; “Edit->Preferences->Folders->Plug Ins”.
  (package
    (name "gimp-resynthesizer")
    (version "2.0.3")
    (source
     (origin
       (method url-fetch)
       (uri (string-append "https://github.com/bootchk/resynthesizer/archive/v"
			   version ".tar.gz"))
       (sha256
        (base32
         "0l3404w6rqny7h3djskxf149gzx6x4qhndgbh3403c9lbh4pi1kr"))
       (file-name (string-append name "-" version ".tar.gz"))))
    (build-system gnu-build-system)
    (arguments
     `( ;; Turn off tests to avoid:
       ;; make[1]: *** No rule to make target '../src/resynth-gui.c', needed by 'resynthesizer.pot'.  Stop.
       #:tests? #f
       #:phases
       (modify-phases %standard-phases
	 (add-after 'unpack 'set-env
	   (lambda _
	     (setenv "CONFIG_SHELL" (which "sh"))
	     #t))
	 (add-after 'configure 'set-prefix
           ;; Install plugin under $prefix, not under GIMP's libdir.
           (lambda* (#:key outputs #:allow-other-keys)
             (let ((target (string-append (assoc-ref outputs "out")
                                          "/lib/gimp/"
                                          ,(version-major
                                            (package-version gimp))
                                          ".0")))
               (substitute* (list "src/resynthesizer/Makefile"
				  "src/resynthesizer-gui/Makefile")
		 (("GIMP_LIBDIR = .*")
                  (string-append "GIMP_LIBDIR = " target "\n")))
               (mkdir-p target)
               #t))))))
    (native-inputs
     `(("autoconf" ,autoconf-wrapper)
       ("automake" ,automake)
       ("glib" ,glib "bin")                       ; glib-gettextize
       ("intltool" ,intltool)
       ("pkg-config" ,pkg-config)))
    (inputs
     `(("gimp" ,gimp)
       ("gdk-pixbuf" ,gdk-pixbuf)                 ; needed by gimp-2.0.pc
       ("cairo" ,cairo)
       ("gegl" ,gegl)
       ("gtk+" ,gtk+-2)                           ; needed by gimpui-2.0.pc
       ("glib" ,glib)))
    (home-page "https://github.com/bootchk/resynthesizer")
    (synopsis "GIMP plugins for texture synthesis")
    (description
     "This package provides resynthesizer plugins for GIMP, which encompasses
tools for healing selections (content-aware fill), enlarging the canvas and
healing the border, increasing the resolution while adding detail, and
transferring the style of an image.")
    (license license:gpl3+)))<|MERGE_RESOLUTION|>--- conflicted
+++ resolved
@@ -174,12 +174,8 @@
        ("glib" ,glib)
        ("glib-networking" ,glib-networking)
        ("libtiff" ,libtiff)
-<<<<<<< HEAD
+       ("libwebp" ,libwebp)
        ("libjpeg" ,libjpeg-turbo)
-=======
-       ("libwebp" ,libwebp)
-       ("libjpeg" ,libjpeg)
->>>>>>> 0a83339b
        ("atk" ,atk)
        ("gexiv2" ,gexiv2)
        ("gtk+" ,gtk+-2)
