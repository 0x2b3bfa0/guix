;;; GNU Guix --- Functional package management for GNU
;;; Copyright © 2012, 2013, 2014, 2015, 2016, 2017, 2018, 2019, 2020 Ludovic Courtès <ludo@gnu.org>
;;; Copyright © 2014, 2015, 2018 Mark H Weaver <mhw@netris.org>
;;; Copyright © 2015, 2017 Christopher Allan Webber <cwebber@dustycloud.org>
;;; Copyright © 2016 Alex Sassmannshausen <alex@pompo.co>
;;; Copyright © 2016, 2017, 2018, 2019, 2020 Ricardo Wurmus <rekado@elephly.net>
;;; Copyright © 2016 Erik Edrosa <erik.edrosa@gmail.com>
;;; Copyright © 2016, 2019 Eraim Flashner <efraim@flashner.co.il>
;;; Copyright © 2016, 2017 Alex Kost <alezost@gmail.com>
;;; Copyright © 2016, 2017 Adonay "adfeno" Felipe Nogueira <https://libreplanet.org/wiki/User:Adfeno> <adfeno@openmailbox.org>
;;; Copyright © 2016 Amirouche <amirouche@hypermove.net>
;;; Copyright © 2016, 2019 Jan Nieuwenhuizen <janneke@gnu.org>
;;; Copyright © 2017 Andy Wingo <wingo@igalia.com>
;;; Copyright © 2017 David Thompson <davet@gnu.org>
;;; Copyright © 2017, 2018, 2019 Mathieu Othacehe <m.othacehe@gmail.com>
;;; Copyright © 2017 Theodoros Foradis <theodoros@foradis.org>
;;; Copyright © 2017 ng0 <ng0@n0.is>
;;; Copyright © 2017, 2018 Tobias Geerinckx-Rice <me@tobias.gr>
;;; Copyright © 2018 Maxim Cournoyer <maxim.cournoyer@gmail.com>
;;; Copyright © 2018, 2019, 2020 Arun Isaac <arunisaac@systemreboot.net>
;;; Copyright © 2018 Pierre-Antoine Rouby <pierre-antoine.rouby@inria.fr>
;;; Copyright © 2018 Eric Bavier <bavier@member.fsf.org>
;;; Copyright © 2019 swedebugia <swedebugia@riseup.net>
;;; Copyright © 2019, 2020 Amar Singh <nly@disroot.org>
;;; Copyright © 2019 Timothy Sample <samplet@ngyro.com>
;;;
;;; This file is part of GNU Guix.
;;;
;;; GNU Guix is free software; you can redistribute it and/or modify it
;;; under the terms of the GNU General Public License as published by
;;; the Free Software Foundation; either version 3 of the License, or (at
;;; your option) any later version.
;;;
;;; GNU Guix is distributed in the hope that it will be useful, but
;;; WITHOUT ANY WARRANTY; without even the implied warranty of
;;; MERCHANTABILITY or FITNESS FOR A PARTICULAR PURPOSE.  See the
;;; GNU General Public License for more details.
;;;
;;; You should have received a copy of the GNU General Public License
;;; along with GNU Guix.  If not, see <http://www.gnu.org/licenses/>.

(define-module (gnu packages guile-xyz)
  #:use-module ((guix licenses) #:prefix license:)
  #:use-module (gnu packages)
  #:use-module (gnu packages algebra)
  #:use-module (gnu packages aspell)
  #:use-module (gnu packages autotools)
  #:use-module (gnu packages base)
  #:use-module (gnu packages bash)
  #:use-module (gnu packages compression)
  #:use-module (gnu packages databases)
  #:use-module (gnu packages disk)
  #:use-module (gnu packages emacs)
  #:use-module (gnu packages emacs-xyz)
  #:use-module (gnu packages gawk)
  #:use-module (gnu packages gettext)
  #:use-module (gnu packages gl)
  #:use-module (gnu packages glib)
  #:use-module (gnu packages gnome)
  #:use-module (gnu packages gnupg)
  #:use-module (gnu packages gperf)
  #:use-module (gnu packages gtk)
  #:use-module (gnu packages guile)
  #:use-module (gnu packages hurd)
  #:use-module (gnu packages image)
  #:use-module (gnu packages imagemagick)
  #:use-module (gnu packages libffi)
  #:use-module (gnu packages libunistring)
  #:use-module (gnu packages linux)
  #:use-module (gnu packages man)
  #:use-module (gnu packages maths)
  #:use-module (gnu packages multiprecision)
  #:use-module (gnu packages ncurses)
  #:use-module (gnu packages networking)
  #:use-module (gnu packages noweb)
  #:use-module (gnu packages nss)
  #:use-module (gnu packages password-utils)
  #:use-module (gnu packages perl)
  #:use-module (gnu packages pkg-config)
  #:use-module (gnu packages python)
  #:use-module (gnu packages readline)
  #:use-module (gnu packages sdl)
  #:use-module (gnu packages search)
  #:use-module (gnu packages slang)
  #:use-module (gnu packages sqlite)
  #:use-module (gnu packages swig)
  #:use-module (gnu packages tex)
  #:use-module (gnu packages texinfo)
  #:use-module (gnu packages tls)
  #:use-module (gnu packages version-control)
  #:use-module (gnu packages webkit)
  #:use-module (gnu packages xdisorg)
  #:use-module (gnu packages xorg)
  #:use-module (guix packages)
  #:use-module (guix download)
  #:use-module (guix git-download)
  #:use-module (guix hg-download)
  #:use-module (guix build-system gnu)
  #:use-module (guix build-system guile)
  #:use-module (guix utils)
  #:use-module (ice-9 match)
  #:use-module ((srfi srfi-1) #:select (alist-delete)))

(define-public artanis
  (package
    (name "artanis")
    (version "0.4.1")
    (source (origin
              (method url-fetch)
              (uri (string-append "mirror://gnu/artanis/artanis-"
                                  version ".tar.gz"))
              (sha256
               (base32
                "0nnmdfx5xwcc3kck64var7msz7g3qk817d7bv9l159nkmic0v9w4"))
              (modules '((guix build utils)))
              (snippet
               '(begin
                  ;; Unbundle guile-redis and guile-json
                  (delete-file-recursively "artanis/third-party/json.scm")
                  (delete-file-recursively "artanis/third-party/json")
                  (delete-file-recursively "artanis/third-party/redis.scm")
                  (delete-file-recursively "artanis/third-party/redis")
                  (substitute* '("artanis/artanis.scm"
                                 "artanis/lpc.scm"
                                 "artanis/oht.scm")
                    (("(#:use-module \\()artanis third-party (json\\))" _
                      use-module json)
                     (string-append use-module json)))
                  (substitute* '("artanis/lpc.scm"
                                 "artanis/session.scm")
                    (("(#:use-module \\()artanis third-party (redis\\))" _
                      use-module redis)
                     (string-append use-module redis)))
                  (substitute* "artanis/oht.scm"
                    (("([[:punct:][:space:]]+)(->json-string)([[:punct:][:space:]]+)"
                      _ pre json-string post)
                     (string-append pre
                                    "scm" json-string
                                    post)))
                  (substitute* "artanis/artanis.scm"
                    (("[[:punct:][:space:]]+->json-string[[:punct:][:space:]]+")
                     ""))
                  #t))))
    (build-system gnu-build-system)
    (inputs
     `(("guile" ,guile-2.2)
       ("nss" ,nss)))
    ;; FIXME the bundled csv contains one more exported procedure
    ;; (sxml->csv-string) than guile-csv. The author is maintainer of both
    ;; projects.
    ;; TODO: Add guile-dbi and guile-dbd optional dependencies.
    (propagated-inputs
     `(("guile-json" ,guile-json-1)
       ("guile-readline" ,guile-readline)
       ("guile-redis" ,guile-redis)))
    (native-inputs
     `(("bash"       ,bash)         ;for the `source' builtin
       ("pkgconfig"  ,pkg-config)
       ("util-linux" ,util-linux))) ;for the `script' command
    (arguments
     '(#:make-flags
       ;; TODO: The documentation must be built with the `docs' target.
       (let* ((out (assoc-ref %outputs "out"))
              (scm (string-append out "/share/guile/site/2.2"))
              (go  (string-append out "/lib/guile/2.2/site-ccache")))
         ;; Don't use (%site-dir) for site paths.
         (list (string-append "MOD_PATH=" scm)
               (string-append "MOD_COMPILED_PATH=" go)))
       #:test-target "test"
       #:phases
       (modify-phases %standard-phases
         (add-after 'unpack 'patch-site-dir
           (lambda* (#:key outputs #:allow-other-keys)
             (substitute* "artanis/commands/help.scm"
               (("\\(%site-dir\\)")
                (string-append "\""
                               (assoc-ref outputs "out")
                               "/share/guile/site/2.2\"")))))
         (add-after 'unpack 'patch-reference-to-libnss
           (lambda* (#:key inputs #:allow-other-keys)
             (substitute* "artanis/security/nss.scm"
               (("ffi-binding \"libnss3\"")
                (string-append
                 "ffi-binding \""
                 (assoc-ref inputs "nss") "/lib/nss/libnss3.so"
                 "\"")))
             #t))
         (add-before 'install 'substitute-root-dir
           (lambda* (#:key outputs #:allow-other-keys)
             (let ((out  (assoc-ref outputs "out")))
               (substitute* "Makefile"   ;ignore the execution of bash.bashrc
                 ((" /etc/bash.bashrc") " /dev/null"))
               (substitute* "Makefile"   ;set the root of config files to OUT
                 ((" /etc") (string-append " " out "/etc")))
               (mkdir-p (string-append out "/bin")) ;for the `art' executable
               #t)))
         (add-after 'install 'wrap-art
           (lambda* (#:key inputs outputs #:allow-other-keys)
             (let* ((out (assoc-ref outputs "out"))
                    (bin (string-append out "/bin"))
                    (scm (string-append out "/share/guile/site/2.2"))
                    (go  (string-append out "/lib/guile/2.2/site-ccache")))
               (wrap-program (string-append bin "/art")
                 `("GUILE_LOAD_PATH" ":" prefix
                   (,scm ,(getenv "GUILE_LOAD_PATH")))
                 `("GUILE_LOAD_COMPILED_PATH" ":" prefix
                   (,go ,(getenv "GUILE_LOAD_COMPILED_PATH"))))
               #t))))))
    (synopsis "Web application framework written in Guile")
    (description "GNU Artanis is a web application framework written in Guile
Scheme.  A web application framework (WAF) is a software framework that is
designed to support the development of dynamic websites, web applications, web
services and web resources.  The framework aims to alleviate the overhead
associated with common activities performed in web development.  Artanis
provides several tools for web development: database access, templating
frameworks, session management, URL-remapping for RESTful, page caching, and
more.")
    (home-page "https://www.gnu.org/software/artanis/")
    (license (list license:gpl3+ license:lgpl3+)))) ;dual license

;; There has not been any release yet.
(define-public guildhall
  (let ((commit "2fe2cc539f4b811bbcd69e58738db03eb5a2b778")
        (revision "1"))
    (package
      (name "guildhall")
      (version (string-append "0-" revision "." (string-take commit 9)))
      (source (origin
                (method git-fetch)
                (uri (git-reference
                      (url "https://github.com/ijp/guildhall.git")
                      (commit commit)))
                (file-name (string-append name "-" version "-checkout"))
                (sha256
                 (base32
                  "115bym7bg66h3gs399yb2vkzc2ygriaqsn4zbrg8f054mgy8wzn1"))))
      (build-system gnu-build-system)
      (arguments
       `(#:phases
         (modify-phases %standard-phases
           ;; Tests fail without this fix because they try to load the bash
           ;; executable as a Scheme file.  See bug report at
           ;; https://github.com/ijp/guildhall/issues/22
           (add-after 'unpack 'fix-bug-22
             (lambda _
               (substitute* "Makefile.am"
                 (("TESTS_ENVIRONMENT=.*")
                  "AM_TESTS_ENVIRONMENT=srcdir=$(abs_top_srcdir)/tests/
TEST_EXTENSIONS = .scm
SCM_LOG_COMPILER= $(top_builddir)/env $(GUILE)
AM_SCM_LOG_FLAGS =  --no-auto-compile -s")
                 ;; FIXME: one of the database tests fails for unknown
                 ;; reasons.  It does not fail when run outside of Guix.
                 (("tests/database.scm") ""))
               #t)))))
      (inputs
       `(("guile" ,guile-2.0)))
      (native-inputs
       `(("zip" ,zip) ; for tests
         ("autoconf" ,autoconf)
         ("automake" ,automake)
         ("texinfo" ,texinfo)))
      (synopsis "Package manager for Guile")
      (description
       "Guildhall is a package manager written for Guile Scheme.  A guild is
an association of independent craftspeople.  A guildhall is where they meet.
This Guildhall aims to make a virtual space for Guile wizards and journeyfolk
to share code.

On a practical level, Guildhall lets you share Scheme modules and programs
over the internet, and install code that has been shared by others.  Guildhall
can handle dependencies, so when a program requires several libraries, and
each of those has further dependencies, all of the prerequisites for the
program can be installed in one go.")
      (home-page "https://github.com/ijp/guildhall")
      (license license:gpl3+))))

(define-public guile-aspell
  (package
    (name "guile-aspell")
    (version "0.4")
    (source (origin
              (method url-fetch)
              (uri (string-append
                    "http://lonelycactus.com/tarball/guile_aspell-"
                    version ".tar.gz"))
              (sha256
               (base32
                "0vpk5xj9m9qc702z3khmkwhgpb949qbsyz8kw2qycda6qnxk0077"))))
    (build-system gnu-build-system)
    (arguments
     '(#:phases (modify-phases %standard-phases
                  (add-before 'configure 'set-guilesitedir
                    (lambda _
                      (substitute* "Makefile.in"
                        (("^guilesitedir =.*$")
                         "guilesitedir = \
$(datadir)/guile/site/$(GUILE_EFFECTIVE_VERSION)\n"))
                      #t))
                  (add-before 'build 'set-libaspell-file-name
                    (lambda* (#:key inputs #:allow-other-keys)
                      (let ((aspell (assoc-ref inputs "aspell")))
                        (substitute* "aspell.scm"
                          (("\"libaspell\\.so\"")
                           (string-append "\"" aspell
                                          "/lib/libaspell\"")))
                        #t))))))
    (native-inputs `(("pkg-config" ,pkg-config)))
    (inputs `(("guile" ,guile-2.2)
              ("aspell" ,aspell)))
    (home-page "https://github.com/spk121/guile-aspell")
    (synopsis "Spell-checking from Guile")
    (description
     "guile-aspell is a Guile Scheme library for comparing a string against a
dictionary and suggesting spelling corrections.")
    (license license:gpl3+)))

(define-public guile-bash
  ;; This project is currently retired.  It was initially announced here:
  ;; <https://lists.gnu.org/archive/html/guile-user/2015-02/msg00003.html>.
  (let ((commit "1eabc563ca5692b3e08d84f1f0e6fd2283284469")
        (revision "0"))
    (package
      (name "guile-bash")
      (version (string-append "0.1.6-" revision "." (string-take commit 7)))
      (home-page
       "https://anonscm.debian.org/cgit/users/kaction-guest/retired/dev.guile-bash.git")
      (source (origin
                (method git-fetch)
                (uri (git-reference
                      (commit commit)
                      (url home-page)))
                (sha256
                 (base32
                  "097vny990wp2qpjij6a5a5gwc6fxzg5wk56inhy18iki5v6pif1p"))
                (file-name (string-append name "-" version "-checkout"))))
      (build-system gnu-build-system)
      (arguments
       '(#:configure-flags
         ;; Add -I to match 'bash.pc' of Bash 4.4.
         (list (string-append "CPPFLAGS=-I"
                              (assoc-ref %build-inputs "bash:include")
                              "/include/bash/include")

               ;; The '.a' file is useless.
               "--disable-static"

               ;; Install 'lib/bash' as Bash 4.4 expects.
               (string-append "--libdir=" (assoc-ref %outputs "out")
                              "/lib/bash"))))
      (native-inputs `(("pkg-config" ,pkg-config)
                       ("autoconf" ,autoconf-wrapper)
                       ("automake" ,automake)
                       ("libtool" ,libtool)
                       ;; Gettext brings 'AC_LIB_LINKFLAGS_FROM_LIBS'.
                       ("gettext" ,gettext-minimal)

                       ;; Bash with loadable module support, for the test
                       ;; suite.
                       ("bash-full" ,bash)))
      (inputs `(("guile" ,guile-2.0)
                ("bash:include" ,bash "include")))
      (synopsis "Extend Bash using Guile")
      (description
       "Guile-Bash provides a shared library and set of Guile modules,
allowing you to extend Bash in Scheme.  Scheme interfaces allow you to access
the following aspects of Bash:

@itemize
@item aliases;
@item setting and getting Bash variables;
@item creating dynamic variables;
@item creating Bash functions with a Scheme implementation;
@item reader macro for output capturing;
@item reader macro for evaluating raw Bash commands.
@end itemize

To enable it, run:

@example
enable -f ~/.guix-profile/lib/bash/libguile-bash.so scm
@end example

and then run @command{scm example.scm}.")
      (license license:gpl3+))))

(define-public guile-8sync
  (package
    (name "guile-8sync")
    (version "0.4.2")
    (source (origin
              (method url-fetch)
              (uri (string-append "mirror://gnu/8sync/8sync-" version
                                  ".tar.gz"))
              (sha256
               (base32
                "031wm13srak3wsnll7j2mbbi29g1pcm4swdb71ds9yn567pn20qw"))))
    (build-system gnu-build-system)
    (native-inputs `(("autoconf" ,autoconf)
                     ("automake" ,automake)
                     ("guile" ,guile-2.2)
                     ("pkg-config" ,pkg-config)
                     ("texinfo" ,texinfo)))
    (arguments
     `(#:phases (modify-phases %standard-phases
                  (add-before 'configure 'setenv
                    (lambda _
                      ;; quiet warnings
                      (setenv "GUILE_AUTO_COMPILE" "0")
                      #t)))))
    (home-page "https://gnu.org/s/8sync/")
    (synopsis "Asynchronous actor model library for Guile")
    (description
     "GNU 8sync (pronounced \"eight-sync\") is an asynchronous programming
library for GNU Guile based on the actor model.

Note that 8sync is only available for Guile 2.2.")
    (license license:lgpl3+)))

(define-public guile-daemon
  (package
    (name "guile-daemon")
    (version "0.1.3")
    (source (origin
              (method url-fetch)
              (uri (string-append "https://github.com/alezost/" name
                                  "/releases/download/v" version
                                  "/" name "-" version ".tar.gz"))
              (sha256
               (base32
                "08gaqrgjlly9k5si72vvpbr4xhq5v52l5ma5y6a7spid5dd057cy"))))
    (build-system gnu-build-system)
    (native-inputs
     `(("pkg-config" ,pkg-config)))
    (inputs
     `(("guile" ,guile-2.2)))
    (home-page "https://github.com/alezost/guile-daemon")
    (synopsis "Evaluate code in a running Guile process")
    (description
     "Guile-Daemon is a small Guile program that loads your initial
configuration file, and then reads and evaluates Guile expressions that
you send to a FIFO file.")
    (license license:gpl3+)))

(define-public guile-dsv
  (package
    (name "guile-dsv")
    (version "0.2.1")
    (source (origin
              (method git-fetch)
              (uri (git-reference
                    (url "https://github.com/artyom-poptsov/guile-dsv")
                    (commit "bdc5267d007478abc20ea96d7c459b7dd9560b3d")))
              (file-name (string-append name "-" version "-checkout"))
              (sha256
               (base32
                "1irw6mz8998nwyhzrw9g94jcz60b9zljgqfmipaz1ybn8579qjx0"))))
    (build-system gnu-build-system)
    (native-inputs
     `(("autoconf" ,autoconf)
       ("automake" ,automake)
       ("pkg-config" ,pkg-config)
       ("texinfo" ,texinfo)))
    (inputs `(("guile" ,guile-2.2)))
    (propagated-inputs `(("guile-lib" ,guile-lib)))
    (arguments
     '(#:phases (modify-phases %standard-phases
                  (add-before 'configure 'set-guilesitedir
                    (lambda _
                      (substitute* "Makefile.in"
                        (("^guilesitedir =.*$")
                         "guilesitedir = \
$(datadir)/guile/site/$(GUILE_EFFECTIVE_VERSION)\n"))
                      (substitute* "modules/Makefile.in"
                        (("^guilesitedir =.*$")
                         "guilesitedir = \
$(datadir)/guile/site/$(GUILE_EFFECTIVE_VERSION)\n"))
                      (substitute* "modules/dsv/Makefile.in"
                        (("^guilesitedir =.*$")
                         "guilesitedir = \
$(datadir)/guile/site/$(GUILE_EFFECTIVE_VERSION)\n"))
                      #t)))))
    (home-page "https://github.com/artyom-poptsov/guile-dsv")
    (synopsis "DSV module for Guile")
    (description
     "Guile-DSV is a GNU Guile module for working with the
delimiter-separated values (DSV) data format.  Guile-DSV supports the
Unix-style DSV format and RFC 4180 format.")
    (license license:gpl3+)))

(define-public guile-fibers
  (package
    (name "guile-fibers")
    (version "1.0.0")
    (source (origin
              (method url-fetch)
              (uri (string-append "https://wingolog.org/pub/fibers/fibers-"
                                  version ".tar.gz"))
              (sha256
               (base32
                "0vjkg72ghgdgphzbjz9ig8al8271rq8974viknb2r1rg4lz92ld0"))
              (modules '((guix build utils)))
              (snippet
               '(begin
                  ;; Allow builds with Guile 3.0.
                  (substitute* "configure"
                    (("search=\"2\\.2\"")
                     "search=\"3.0 2.2\""))

                  ;; Explicitly include system headers rather than relying on
                  ;; <libguile.h> to do it for us.
                  (substitute* "epoll.c"
                    (("#include.*libguile\\.h.*$" all)
                     (string-append "#include <unistd.h>\n"
                                    "#include <string.h>\n"
                                    all "\n")))

                  ;; Import (ice-9 threads) for 'current-processor-count'.
                  (substitute* "tests/channels.scm"
                    (("#:use-module \\(fibers\\)")
                     (string-append "#:use-module (fibers)\n"
                                    "#:use-module (ice-9 threads)\n")))
                  #t))))
    (build-system gnu-build-system)
    (arguments
     '(;; The code uses 'scm_t_uint64' et al., which are deprecated in 3.0.
       #:configure-flags '("CFLAGS=-Wno-error=deprecated-declarations")
       #:phases (modify-phases %standard-phases
                  (add-after 'install 'mode-guile-objects
                    (lambda* (#:key outputs #:allow-other-keys)
                      ;; .go files are installed to "lib/guile/X.Y/cache".
                      ;; This phase moves them to "…/site-ccache".
                      (let* ((out (assoc-ref outputs "out"))
                             (lib (string-append out "/lib/guile"))
                             (old (car (find-files lib "^ccache$"
                                                   #:directories? #t)))
                             (new (string-append (dirname old)
                                                 "/site-ccache")))
                        (rename-file old new)
                        #t))))))
    (native-inputs
     `(("texinfo" ,texinfo)
       ("pkg-config" ,pkg-config)))
    (inputs
     `(("guile" ,guile-3.0)))
    (synopsis "Lightweight concurrency facility for Guile")
    (description
     "Fibers is a Guile library that implements a a lightweight concurrency
facility, inspired by systems like Concurrent ML, Go, and Erlang.  A fiber is
like a \"goroutine\" from the Go language: a lightweight thread-like
abstraction.  Systems built with Fibers can scale up to millions of concurrent
fibers, tens of thousands of concurrent socket connections, and many parallel
cores.  The Fibers library also provides Concurrent ML-like channels for
communication between fibers.

Note that Fibers makes use of some Guile 2.1/2.2-specific features and
is not available for Guile 2.0.")
    (home-page "https://github.com/wingo/fibers")
    (license license:lgpl3+)))

(define-public guile2.0-fibers
  (package
    (inherit guile-fibers)
    (name "guile2.2-fibers")
    (inputs `(("guile" ,guile-2.2)))))

(define-public guile3.0-fibers
  (deprecated-package "guile3.0-fibers" guile-fibers))

(define-public guile-syntax-highlight
  (package
    (name "guile-syntax-highlight")
    (version "0.1")
    (source (origin
              (method url-fetch)
              (uri (string-append "https://files.dthompson.us/"
                                  "guile-syntax-highlight/"
                                  "guile-syntax-highlight-"
                                  version ".tar.gz"))
              (sha256
               (base32
                "1p771kq15x83483m23bhah1sz6vkalg3drm7x279f4j1cxligkzi"))
              (modules '((guix build utils)))
              (snippet
               '(begin
                  ;; Allow builds with Guile 3.0.
                  (substitute* "configure"
                    (("2\\.2 2\\.0")
                     "3.0 2.2 2.0"))
                  #t))))
    (build-system gnu-build-system)
    (native-inputs
     `(("pkg-config" ,pkg-config)))
    (inputs
     `(("guile" ,guile-3.0)))
    (synopsis "General-purpose syntax highlighter for GNU Guile")
    (description "Guile-syntax-highlight is a general-purpose syntax
highlighting library for GNU Guile.  It can parse code written in various
programming languages into a simple s-expression that can be converted to
HTML (via SXML) or any other format for rendering.")
    (home-page "http://dthompson.us/projects/guile-syntax-highlight.html")
    (license license:lgpl3+)))

(define-public guile2.2-syntax-highlight
  (package
    (inherit guile-syntax-highlight)
    (name "guile2.2-syntax-highlight")
    (inputs `(("guile" ,guile-2.2)))))

(define-public guile3.0-syntax-highlight
  (deprecated-package "guile3.0-syntax-highlight" guile-syntax-highlight))

(define-public guile-sjson
  (package
    (name "guile-sjson")
    (version "0.2.1")
    (source (origin
              (method url-fetch)
              (uri (string-append "https://dustycloud.org/misc/sjson-" version
                                  ".tar.gz"))
              (sha256
               (base32
                "1mzmapln79vv10qxaggz9qwcdbag3jnrj19xx8bgkmxss8h03sv3"))))
    (build-system gnu-build-system)
    (native-inputs
     `(("autoconf" ,autoconf)
       ("automake" ,automake)
       ("pkg-config" ,pkg-config)))
    (inputs
     `(("guile" ,guile-2.2)))
    (home-page "https://gitlab.com/dustyweb/guile-sjson")
    (synopsis "S-expression based json reader/writer for Guile")
    (description "guile-sjson is a json reader/writer for Guile.
It has a nice, simple s-expression based syntax.")
    (license license:lgpl3+)))

(define-public guile-squee
  (let ((commit "a85902a92bf6f58a1d35fd974a01ade163deda8d")
        (revision "0"))
    (package
      (name "guile-squee")
      (version (string-append "0-" revision "." (string-take commit 7)))
      (source (origin
                (method git-fetch)
                (uri (git-reference
                      (url "https://notabug.org/cwebber/guile-squee.git")
                      (commit commit)))
                (file-name (git-file-name name version))
                (sha256
                 (base32
                  "0p1lpsp4kx57j3ai1dkxilm4ziavzzx8wbbc42m3hpziq0a7qz5z"))))
      (build-system guile-build-system)
      (arguments
       '(#:phases
         (modify-phases %standard-phases
           (add-after 'unpack 'patch
             (lambda* (#:key inputs #:allow-other-keys)
               (substitute* "squee.scm"
                 (("dynamic-link \"libpq\"")
                  (string-append
                   "dynamic-link \""
                   (assoc-ref inputs "postgresql") "/lib/libpq.so"
                   "\"")))
               #t)))))
      (inputs
       `(("postgresql" ,postgresql)))
      (native-inputs
       `(("guile" ,guile-2.2)))
      (home-page "https://notabug.org/cwebber/guile-squee")
      (synopsis "Connect to PostgreSQL using Guile")
      (description
       "@code{squee} is a Guile library for connecting to PostgreSQL databases
using Guile's foreign function interface.")
      (license license:lgpl3+))))

(define-public guile3.0-squee
  (package
    (inherit guile-squee)
    (name "guile3.0-squee")
    (native-inputs `(("guile" ,guile-next)
                     ,@(alist-delete "guile"
                                     (package-native-inputs guile-squee))))))

(define-public guile-colorized
  (package
    (name "guile-colorized")
    (version "0.1")
    (source
     (origin
       (method git-fetch)
       (uri (git-reference
             (url "https://gitlab.com/NalaGinrut/guile-colorized.git")
             (commit (string-append "v" version))))
       (file-name (git-file-name name version))
       (sha256
        (base32 "10mv8c63159r3qvwwdvsgnsvdg7nc2ghak85zapwqpv4ywrqp9zc"))))
    (build-system guile-build-system)
    (native-inputs
     `(("guile" ,guile-3.0)))
    (home-page "https://gitlab.com/NalaGinrut/guile-colorized")
    (synopsis "Colorized REPL for Guile")
    (description
     "Guile-colorized provides you with a colorized REPL for GNU Guile.")
    (license license:gpl3+)))

(define-public guile2.2-colorized
  (package
    (inherit guile-colorized)
    (name "guile2.2-colorized")
    (native-inputs `(("guile" ,guile-2.2)))))

(define-public guile3.0-colorized
  (deprecated-package "guile3.0-colorized" guile-colorized))

(define-public guile-pfds
  (package
    (name "guile-pfds")
    (version "0.3")
    (home-page "https://github.com/ijp/pfds")
    (source (origin
              (method git-fetch)
              (uri (git-reference
                    (url home-page)
                    (commit (string-append "v" version))))
              (sha256
               (base32
                "19y33wg94pf0n98dkfqd1zbw93fgky4sawxsxl6s3vyqwl0yi5vh"))
              (file-name (string-append name "-" version "-checkout"))))
    (build-system guile-build-system)
    (arguments
     '(#:source-directory "src"
       #:phases (modify-phases %standard-phases
                  (add-after 'unpack 'work-around-guile-bug
                    (lambda _
                      ;; See bug #39210.
                      (substitute* '("fingertrees.sls"
                                     "queues/private/condition.sls"
                                     "deques/private/condition.sls")
                        (("&assertion") "&violation"))
                      #t))
                  (add-after 'unpack 'move-files-around
                    (lambda _
                      ;; Move files under a pfds/ directory to reflect the
                      ;; module hierarchy.
                      (mkdir-p "src/pfds")
                      (for-each (lambda (file)
                                  (rename-file file
                                               (string-append "src/pfds/"
                                                              file)))
                                '("bbtrees.sls"
                                  "deques"
                                  "deques.sls"
                                  "dlists.sls"
                                  "fingertrees.sls"
                                  "hamts.sls"
                                  "heaps.sls"
                                  "private"
                                  "psqs.sls"
                                  "queues"
                                  "queues.sls"
                                  "sequences.sls"
                                  "sets.sls"))

                      ;; In Guile <= 2.2.4, there's no way to tell 'guild
                      ;; compile' to accept the ".sls" extension.  So...
                      (for-each (lambda (file)
                                  (rename-file file
                                               (string-append
                                                (string-drop-right file 4)
                                                ".scm")))
                                (find-files "." "\\.sls$"))
                      #t)))))
    (native-inputs
     `(("guile" ,guile-3.0)))
    (synopsis "Purely functional data structures for Guile")
    (description
     "This package provides purely functional data structures written in R6RS
Scheme and compiled for Guile.  It has been tested with Racket, Guile 2,
Vicare Scheme and IronScheme.  Right now it contains:

@itemize
@item queues
@item deques
@item bbtrees
@item sets
@item dlists
@item priority search queues (PSQs)
@item finger trees
@item sequences
@item heaps
@item hash array mapped tries (HAMTs).
@end itemize\n")
    (license license:bsd-3)))

(define-public guile2.2-pfds
  (package
    (inherit guile-pfds)
    (name "guile2.2-pfds")
    (native-inputs `(("guile" ,guile-2.2)))
    (arguments
     (substitute-keyword-arguments (package-arguments guile-pfds)
       ((#:phases phases)
        `(modify-phases ,phases
           (delete 'work-around-guile-bug)))))))

(define-public guile3.0-pfds
  (deprecated-package "guile3.0-pfds" guile-pfds))

(define-public guile-aa-tree
  (package
    (name "guile-aa-tree")
    (version "3.1.1")
    (source (origin
              (method url-fetch)
              (uri (string-append "mirror://savannah/guile-aa-tree/guile-aa-tree-"
                                  version ".tar.gz"))
              (sha256
               (base32
                "0044c105r3q9vpl17pv3phl1b79kjm1llhkakqgiasixyav01blh"))))
    (build-system guile-build-system)
    (native-inputs `(("guile" ,guile-2.2)))
    ;; https://savannah.nongnu.org/projects/guile-aa-tree
    (home-page "https://qlfiles.net/guile-aa-tree/")
    (synopsis "AA tree data structure for Guile")
    (description
     "This package provides an implementation of @dfn{AA trees}, a
self-balancing binary tree data structure, for Guile.  It ensure @math{O(log
n)} worst case performance for core operations.  The module provides
non-mutating insert, delete, and search operations, with support for
convenient nested tree operations.")
    (license license:gpl3+)))

(define-public guile-simple-zmq
  (let ((commit "68bedb6679716214fb9d3472da57544526f7a618")
        (revision "3"))
    (package
      (name "guile-simple-zmq")
      (version (git-version "0.0.0" revision commit))
      (source
       (origin
         (method git-fetch)
         (uri (git-reference
               (url "https://github.com/jerry40/guile-simple-zmq")
               (commit commit)))
         (sha256
          (base32
           "1ad3xg69qqviy1f6dnlw0ysmfdbmp1jq65rfqb8nfd8dsrq2syli"))
         (file-name (git-file-name name version))))
      (build-system guile-build-system)
      (arguments
       `(#:source-directory "src"
         #:phases (modify-phases %standard-phases
                    (add-after 'unpack 'set-libzmq-file-name
                      (lambda* (#:key inputs #:allow-other-keys)
                        (substitute* "src/simple-zmq.scm"
                          (("\\(dynamic-link \"libzmq\"\\)")
                           (format #f "(dynamic-link \"~a/lib/libzmq.so\")"
                                   (assoc-ref inputs "zeromq"))))
                        #t)))))
      (native-inputs
       `(("guile" ,guile-3.0)))
      (inputs
       `(("zeromq" ,zeromq)))
      (home-page "https://github.com/jerry40/guile-simple-zmq")
      (synopsis "Guile wrapper over ZeroMQ library")
      (description
       "This package provides a Guile programming interface to the ZeroMQ
messaging library.")
      (license license:gpl3+))))

(define-public guile2.2-simple-zmq
  (package
    (inherit guile-simple-zmq)
    (name "guile2.2-simple-zmq")
    (native-inputs `(("guile" ,guile-2.2)))))

(define-public guile3.0-simple-zmq
  (deprecated-package "guile3.0-simple-zmq" guile-simple-zmq))

(define-public jupyter-guile-kernel
  (let ((commit "a7db9245a886e104138474df46c3e88b95cff629")
        (revision "1"))
    (package
      (name "jupyter-guile-kernel")
      (version (git-version "0.0.0" revision commit))
      (source
       (origin
         (method git-fetch)
         (uri (git-reference
               (url "https://github.com/jerry40/guile-kernel")
               (commit commit)))
         (file-name (git-file-name name version))
         (sha256
          (base32
           "0aj04853bqm47ivfcmrgpb7w3wkis847kc7qrwsa5zcn9h38qh2f"))))
      (build-system guile-build-system)
      (arguments
       '(#:phases (modify-phases %standard-phases
                    (add-after 'unpack 'set-openssl-file-name
                      (lambda* (#:key inputs #:allow-other-keys)
                        ;; Record the absolute file name of the 'openssl'
                        ;; command.
                        (substitute* "src/hmac.scm"
                          (("openssl")
                           (string-append (assoc-ref inputs "openssl")
                                          "/bin/openssl")))
                        #t))

                    ;; XXX: The code uses 'include' to include its own source
                    ;; files, and "-L src" isn't enough in this case.
                    (add-before 'build 'chdir
                      (lambda _ (chdir "src") #t))
                    (add-after 'build 'chdir-back
                      (lambda _ (chdir "..") #t))

                    (add-after 'install 'install-kernel
                      (lambda* (#:key inputs outputs #:allow-other-keys)
                        (let* ((out   (assoc-ref outputs "out"))
                               (json  (assoc-ref inputs "guile-json"))
                               (zmq   (assoc-ref inputs "guile-simple-zmq"))
                               (deps  (list json zmq))
                               (dir   (string-append
                                       out "/share/jupyter/kernels/guile"))
                               (effective (target-guile-effective-version)))
                          ;; Install kernel.
                          (install-file "src/kernel.json" dir)

                          ;; Fix hard-coded file name in the kernel.
                          (substitute* (string-append dir "/kernel.json")
                            (("/home/.*/guile-jupyter-kernel.scm")
                             (string-append out "/share/guile/site/"
                                            (target-guile-effective-version)
                                            "/guile-jupyter-kernel.scm"))
                            (("\"guile\"")
                             (string-append "\"" (assoc-ref inputs "guile")
                                            "/bin/guile\""))
                            (("-s")
                             ;; Add '-L' and '-C' flags so that the kernel
                             ;; finds its dependencies.
                             (let ((-L (map (lambda (item)
                                              (string-append "\"" item
                                                             "/share/guile/site/"
                                                             effective "\""))
                                            deps))
                                   (-C (map (lambda (item)
                                              (string-append "\"" item
                                                             "/lib/guile/"
                                                             effective
                                                             "/site-ccache\""))
                                            deps)))
                              (string-append "--no-auto-compile\""
                                             (string-join -L ", \"-L\", "
                                                          'prefix)
                                             (string-join -C ", \"-C\", "
                                                          'prefix)
                                             ", \"-s"))))
                          #t))))))
      (inputs
       `(("openssl" ,openssl)
         ("guile" ,guile-2.2)
         ("guile-json" ,guile-json-1)
         ("guile-simple-zmq" ,guile-simple-zmq)))
      (synopsis "Guile kernel for the Jupyter Notebook")
      (description
       "This package provides a Guile 2.x kernel for the Jupyter Notebook.  It
allows users to interact with the Guile REPL through Jupyter.")
      (home-page "https://github.com/jerry40/guile-kernel")
      (license license:gpl3+))))

(define-public guile-sparql
  (package
   (name "guile-sparql")
   (version "0.0.7")
   (source (origin
            (method url-fetch)
            (uri (string-append
                  "https://github.com/roelj/guile-sparql/releases/download/"
                  version "/guile-sparql-" version ".tar.gz"))
            (sha256
             (base32 "1drnvhsgl0gc5crmb16yyw1j98nkhwwcgssv9vgm36ng43nnzffd"))))
   (build-system gnu-build-system)
   (arguments `(#:tests? #f)) ; There are no tests.
   (native-inputs
    `(("pkg-config" ,pkg-config)))
   (inputs
    `(("guile" ,guile-2.2)))
   (home-page "https://github.com/roelj/guile-sparql")
   (synopsis "SPARQL module for Guile")
   (description "This package provides the functionality to query a SPARQL
endpoint.  Additionally, it provides an interface to write SPARQL queries
using S-expressions.")
   (license license:gpl3+)))

(define-public guile-debbugs
  (package
    (name "guile-debbugs")
    (version "0.0.3")
    (source (origin
              (method url-fetch)
              (uri (string-append "mirror://gnu/guile-debbugs/guile-debbugs-"
                                  version ".tar.gz"))
              (sha256
               (base32
                "1cc63nw3xdfjrfk8c58r6d5lidmfq5cpqcy32yd5xp81yccprvn9"))))
    (build-system gnu-build-system)
    (propagated-inputs
     `(("guile-email" ,guile-email)))
    (native-inputs
     `(("guile" ,guile-2.2)
       ("pkg-config" ,pkg-config)))
    (home-page "https://savannah.gnu.org/projects/guile-debbugs/")
    (synopsis "Guile interface to the Debbugs bug tracking service")
    (description
     "This package provides a Guile library to communicate with a Debbugs bug
tracker's SOAP service, such as @url{https://bugs.gnu.org}.")
    (license license:gpl3+)))

(define-public guile-email
  (package
    (name "guile-email")
    (version "0.2.2")
    (source
     (origin
       (method url-fetch)
       (uri (string-append
             "https://guile-email.systemreboot.net/releases/guile-email-"
             version ".tar.lz"))
       (sha256
        (base32
         "1rc8r0fgvflnyq5ckl7ii8sghpsgpkzxa8vskjr1ak2kyar6m35k"))))
    (build-system gnu-build-system)
    (native-inputs
     `(("pkg-config" ,pkg-config)
       ("lzip" ,lzip)))
    (inputs
     `(("guile" ,guile-2.2)))
    (arguments
     '(#:make-flags '("GUILE_AUTO_COMPILE=0"))) ; to prevent guild warnings
    (home-page "https://guile-email.systemreboot.net")
    (synopsis "Guile email parser")
    (description "guile-email is a collection of email utilities implemented
in pure guile.  It supports parsing MIME (Multipurpose Internet Mail
Extensions) compliant email messages and reading emails from the mbox
format.")
    (license license:agpl3+)))

(define-public guile3.0-email
  (package
    (inherit guile-email)
    (name "guile3.0-email")
    (inputs `(("guile" ,guile-next)
              ,@(alist-delete "guile" (package-inputs guile-email))))))

(define-public guile-newt
  (package
    (name "guile-newt")
    (version "0.0.1")
    (source (origin
              (method git-fetch)
              (uri (git-reference
                    (url "https://gitlab.com/mothacehe/guile-newt")
                    (commit version)))
              (file-name (git-file-name name version))
              (sha256
               (base32
                "1w7qy4dw1f4bx622l6hw8mv49sf1ha8kch8j4nganyk8fj0wn695"))
              (modules '((guix build utils)))
              (snippet
               '(begin
                  ;; Allow builds with Guile 3.0.
                  (substitute* "configure.ac"
                    (("^GUILE_PKG.*")
                     "GUILE_PKG([3.0 2.2 2.0])\n"))

                  ;; Remove "guile.m4" since it contains an obsolete version
                  ;; of 'GUILE_PKG' that doesn't work with development
                  ;; versions such as 2.9.
                  (delete-file "m4/guile.m4")
                  #t))))
    (build-system gnu-build-system)
    (arguments
     '(#:make-flags
       '("GUILE_AUTO_COMPILE=0"))) ;to prevent guild warnings
    (inputs
     `(("guile" ,guile-3.0)
       ("newt" ,newt)))
    (native-inputs
     `(("autoconf" ,autoconf)
       ("automake" ,automake)
       ("pkg-config" ,pkg-config)))
    (synopsis "Guile bindings to Newt")
    (description
     "This package provides bindings for Newt, a programming library for
color text mode, widget based user interfaces.  The bindings are written in pure
Scheme by using Guile’s foreign function interface.")
    (home-page "https://gitlab.com/mothacehe/guile-newt")
    (license license:gpl3+)))

(define-public guile2.2-newt
  (package
    (inherit guile-newt)
    (name "guile2.2-newt")
    (inputs `(("guile" ,guile-next)
              ,@(alist-delete "guile" (package-inputs guile-newt))))))

(define-public guile3.0-newt
  (deprecated-package "guile3.0-newt" guile-newt))

(define-public guile-mastodon
  (package
    (name "guile-mastodon")
    (version "0.0.1")
    (source (origin
              (method git-fetch)
              (uri (git-reference
                    (url "https://framagit.org/prouby/guile-mastodon.git")
                    (commit (string-append "v" version))))
              (file-name (git-file-name name version))
              (sha256
               (base32
                "1vblf3d1bbwna3l09p2ap5y8ycvl549bz6whgk78imyfmn28ygry"))))
    (build-system gnu-build-system)
    (native-inputs
     `(("autoconf" ,autoconf)
       ("automake" ,automake)
       ("pkg-config" ,pkg-config)))
    (inputs
     `(("guile" ,guile-2.2)
       ("gnutls" ,gnutls)
       ("guile-json" ,guile-json-1)))
    (home-page "https://framagit.org/prouby/guile-mastodon")
    (synopsis "Guile Mastodon REST API module")
    (description "This package provides Guile modules to access the
@uref{https://docs.joinmastodon.org/api/, REST API of Mastodon}, a federated
microblogging service.")
    (license license:gpl3+)))

(define-public guile-parted
  (package
    (name "guile-parted")
    (version "0.0.2")
    (source (origin
              (method git-fetch)
              (uri (git-reference
                    (url "https://gitlab.com/mothacehe/guile-parted")
                    (commit version)))
              (file-name (git-file-name name version))
              (sha256
               (base32
                "01qmv6xnbbq3wih0dl9bscvca2d7zx7bjiqf35y6dkaqsp8nvdxf"))
              (modules '((guix build utils)))
              (snippet
               '(begin
                  ;; Allow builds with Guile 3.0.
                  (substitute* "configure.ac"
                    (("^GUILE_PKG.*")
                     "GUILE_PKG([3.0 2.2 2.0])\n"))

                  ;; Remove "guile.m4" since it contains an obsolete version
                  ;; of 'GUILE_PKG' that doesn't work with development
                  ;; versions such as 2.9.
                  (delete-file "m4/guile.m4")
                  #t))))
    (build-system gnu-build-system)
    (arguments
     '(#:make-flags
       '("GUILE_AUTO_COMPILE=0"))) ;to prevent guild warnings
    (inputs
     `(("guile" ,guile-3.0)
       ("parted" ,parted)))
    (propagated-inputs
     `(("guile-bytestructures" ,guile-bytestructures)))
    (native-inputs
     `(("autoconf" ,autoconf)
       ("automake" ,automake)
       ("pkg-config" ,pkg-config)))
    (synopsis "Guile bindings to GNU Parted")
    (description
     "This package provides bindings for GNU Parted library, a C library
allowing disk partition tables creation and manipulation.  The bindings are
written in pure Scheme by using Guile's foreign function interface.")
    (home-page "https://gitlab.com/mothacehe/guile-parted")
    (license license:gpl3+)))

(define-public guile2.2-parted
  (package
    (inherit guile-parted)
    (name "guile2.2-parted")
    (inputs `(("guile" ,guile-next)
              ,@(alist-delete "guile" (package-inputs guile-parted))))
    (propagated-inputs
     `(("guile-bytestructures" ,guile2.2-bytestructures)))))

(define-public guile3.0-parted
  (deprecated-package "guile3.0-parted" guile-parted))

(define-public guile-xosd
  (package
    (name "guile-xosd")
    (version "0.2.1")
    (source (origin
              (method url-fetch)
              (uri (string-append "https://github.com/alezost/" name
                                  "/releases/download/v" version
                                  "/" name "-" version ".tar.gz"))
              (sha256
               (base32
                "1ri5065c16kmgrf2pysn2ymxjqi5302lhpb07wkl1jr75ym8fn8p"))))
    (build-system gnu-build-system)
    (native-inputs
     `(("pkg-config" ,pkg-config)))
    (inputs
     `(("guile" ,guile-2.2)
       ("libx11" ,libx11)
       ("libxext" ,libxext)
       ("libxinerama" ,libxinerama)
       ("xosd" ,xosd)))
    (home-page "https://github.com/alezost/guile-xosd")
    (synopsis "XOSD bindings for Guile")
    (description
     "Guile-XOSD provides Guile bindings for @code{libxosd},
@uref{http://sourceforge.net/projects/libxosd/, the X On Screen Display
library}.")
    (license license:gpl3+)))

(define-public guile-dbi
  (package
    (name "guile-dbi")
    (version "2.1.6")
    (source (origin
              (method url-fetch)
              (uri (string-append
                    "http://download.gna.org/guile-dbi/guile-dbi-"
                    version ".tar.gz"))
              (sha256
               (base32
                "116njrprhgrsv1qm904sp3b02rq01fx639r433d657gyhw3x159n"))))
    (build-system gnu-build-system)
    (arguments
     '(#:configure-flags
       (list (string-append
              "--with-guile-site-dir=" %output "/share/guile/site/2.2"))
       #:make-flags
       (list (string-append
              "LDFLAGS=-Wl,-rpath=" %output "/lib:"
              (assoc-ref %build-inputs "guile-dbd-sqlite3") "/lib" ":"
              (assoc-ref %build-inputs "guile-dbd-postgresql") "/lib"))
       #:phases
       (modify-phases %standard-phases
         (add-after 'install 'patch-extension-path
           (lambda* (#:key outputs #:allow-other-keys)
             (let* ((out     (assoc-ref outputs "out"))
                    (dbi.scm (string-append
                              out "/share/guile/site/2.2/dbi/dbi.scm"))
                    (ext     (string-append out "/lib/libguile-dbi")))
               (substitute* dbi.scm (("libguile-dbi") ext))
               #t))))))
    (inputs
     `(("guile-dbd-sqlite3" ,guile-dbd-sqlite3)
       ("guile-dbd-postgresql" ,guile-dbd-postgresql))) ; only shared library, no scheme files
    (propagated-inputs
     `(("guile" ,guile-2.2)))
    (synopsis "Guile database abstraction layer")
    (home-page "http://home.gna.org/guile-dbi/guile-dbi.html")
    (description
     "guile-dbi is a library for Guile that provides a convenient interface to
SQL databases.  Database programming with guile-dbi is generic in that the same
programming interface is presented regardless of which database system is used.
It currently supports MySQL, Postgres and SQLite3.")
    (license license:gpl2+)))

(define guile-dbi-bootstrap
  (package
    (inherit guile-dbi)
    (name "guile-dbi-bootstrap")
    (inputs '())
    (arguments
     (substitute-keyword-arguments (package-arguments guile-dbi)
       ((#:make-flags _) '(list))))))

(define-public guile-dbd-sqlite3
  (package
    (name "guile-dbd-sqlite3")
    (version "2.1.6")
    (source (origin
              (method url-fetch)
              (uri (string-append
                    "http://download.gna.org/guile-dbi/guile-dbd-sqlite3-"
                    version ".tar.gz"))
              (sha256
               (base32
                "0rg71jchxd2y8x496s8zmfmikr5g8zxi8zv2ar3f7a23pph92iw2"))))
    (build-system gnu-build-system)
    (native-inputs
     `(("pkg-config" ,pkg-config)
       ("guile-dbi-bootstrap" ,guile-dbi-bootstrap))) ; only required for headers
    (inputs
     `(("sqlite" ,sqlite)
       ("zlib" ,(@ (gnu packages compression) zlib))))
    (synopsis "Guile DBI driver for SQLite")
    (home-page "https://github.com/jkalbhenn/guile-dbd-sqlite3")
    (description
     "guile-dbi is a library for Guile that provides a convenient interface to
SQL databases.  This package implements the interface for SQLite.")
    (license license:gpl2+)))

(define-public guile-dbd-postgresql
  (let ((commit "e97589b6b018b206c901e4cc24db463407a4036b")
        (revision 0))
    (package
      (name "guile-dbd-postgresql")
      (version (string-append
                "2.1.6-" (number->string revision) "." (string-take commit 7)))
      (source
       (origin
         (method git-fetch)
         (uri (git-reference
               (url "https://github.com/opencog/guile-dbi.git")
               (commit commit)))
         (file-name (git-file-name name version))
         (sha256
          (base32 "0n1gv9a0kdys10a4qmnrwvg5sydwb03880asri4gqdchcj3fimni"))))
      (build-system gnu-build-system)
      (arguments
       '(#:phases
         (modify-phases %standard-phases
           (add-after 'unpack 'chdir
             (lambda _
               ;; The upstream Git repository contains all the code, so change
               ;; to the relevant directory.
               (chdir "guile-dbd-postgresql")
               #t))
           (add-after 'chdir 'patch-src/Makefile.am
             (lambda* (#:key inputs #:allow-other-keys)
               (substitute* "src/Makefile.am"
                 (("/usr/include")
                  (string-append (assoc-ref inputs "postgresql") "/include")))
               #t))
           (add-after 'patch-src/Makefile.am 'patch-src
             (lambda _
               (substitute* "src/guile-dbd-postgresql.c"
                 (("postgresql/libpq-fe\\.h") "libpq-fe.h"))
               #t)))))
      (native-inputs
       `(("pkg-config" ,pkg-config)
         ("automake" ,automake)
         ("autoconf" ,autoconf)
         ("perl" ,perl)
         ("libtool" ,libtool)
         ("guile-dbi-bootstrap" ,guile-dbi-bootstrap)))
      (inputs
       `(("postgresql" ,postgresql)
         ("zlib" ,zlib)))
      (synopsis "Guile DBI driver for PostgreSQL")
      (home-page
       "https://github.com/opencog/guile-dbi/tree/master/guile-dbd-postgresql")
      (description
       "@code{guile-dbi} is a library for Guile that provides a convenient
interface to SQL databases.  This package implements the interface for
PostgreSQL.")
      (license license:gpl2+))))

(define-public guile-config
  (package
    (name "guile-config")
    (version "0.3.1")
    (source
     (origin
       (method git-fetch)
       (uri (git-reference
             (url "https://gitlab.com/a-sassmannshausen/guile-config")
             (commit (string-append "v" version))))
       (file-name (git-file-name name version))
       (sha256 (base32
                "0gglsqwpw77gvrqcny8irpqfl7qdf2v8n9ggwrswanxalj4vcbvf"))))
    (build-system gnu-build-system)
    (native-inputs
     `(("autoconf" ,autoconf)
       ("automake" ,automake)
       ("pkg-config" ,pkg-config)
       ("texinfo" ,texinfo)))
    (inputs `(("guile" ,guile-3.0)))
    (synopsis
     "Guile application configuration parsing library.")
    (description
     "Guile Config is a library providing a declarative approach to
application configuration specification.  The library provides clean
configuration declaration forms, and processors that take care of:
configuration file creation; configuration file parsing; command-line
parameter parsing using getopt-long; basic GNU command-line parameter
generation (--help, --usage, --version); automatic output generation for the
above command-line parameters.")
    (home-page
     "https://gitlab.com/a-sassmannshausen/guile-config")
    (license license:gpl3+)))

(define-public guile2.2-config
  (package
    (inherit guile-config)
    (name "guile2.2-config")
    (inputs `(("guile" ,guile-2.2)
              ,@(alist-delete "guile" (package-inputs guile-config))))))

(define-public guile3.0-config
  (deprecated-package "guile3.0-config" guile-config))

(define-public guile-hall
  (package
    (name "guile-hall")
    (version "0.2.1")
    (source
     (origin
       (method git-fetch)
       (uri (git-reference
             (url "https://gitlab.com/a-sassmannshausen/guile-hall")
             (commit (string-append "v" version))))
       (file-name (git-file-name name version))
       (sha256 (base32
                "0dwx5iyg0dmdf64wq0b4w306bapr86jwnw35npgbjq4cqm8qbzqn"))))
    (build-system gnu-build-system)
    (arguments
      `(#:modules
        ((ice-9 match)
         (ice-9 ftw)
         ,@%gnu-build-system-modules)
        #:phases
        (modify-phases
          %standard-phases
          (add-after 'install 'hall-wrap-binaries
            (lambda* (#:key inputs outputs #:allow-other-keys)
              (let* ((compiled-dir
                       (lambda (out version)
                         (string-append
                           out "/lib/guile/" version "/site-ccache")))
                     (uncompiled-dir
                       (lambda (out version)
                         (string-append
                          out "/share/guile/site"
                          (if (string-null? version) "" "/") version)))
                     (dep-path
                       (lambda (env modules path)
                         (list env ":" 'prefix
                               (cons modules
                                     (map (lambda (input)
                                            (string-append
                                              (assoc-ref inputs input)
                                              path))
                                          ,''("guile-config"))))))
                     (out (assoc-ref outputs "out"))
                     (bin (string-append out "/bin/"))
                     (site (uncompiled-dir out "")))
                (match (scandir site)
                       (("." ".." version)
                        (for-each
                          (lambda (file)
                            (wrap-program
                              (string-append bin file)
                              (dep-path
                                "GUILE_LOAD_PATH"
                                (uncompiled-dir out version)
                                (uncompiled-dir "" version))
                              (dep-path
                                "GUILE_LOAD_COMPILED_PATH"
                                (compiled-dir out version)
                                (compiled-dir "" version))))
                          ,''("hall"))
                        #t))))))))
    (native-inputs
      `(("autoconf" ,autoconf)
        ("automake" ,automake)
        ("pkg-config" ,pkg-config)
        ("texinfo" ,texinfo)))
    (inputs `(("guile" ,guile-3.0)))
    (propagated-inputs
     `(("guile-config" ,guile-config)))
    (synopsis "Guile project tooling")
    (description
     "Hall is a command-line application and a set of Guile libraries that
allow you to quickly create and publish Guile projects.  It allows you to
transparently support the GNU build system, manage a project hierarchy &
provides tight coupling to Guix.")
    (home-page "https://gitlab.com/a-sassmannshausen/guile-hall")
    (license license:gpl3+)))

(define-public guile2.2-hall
  (package
    (inherit guile-hall)
    (name "guile2.2-hall")
    (inputs `(("guile" ,guile-2.2)
              ,@(alist-delete "guile" (package-inputs guile-hall))))
    (propagated-inputs
     `(("guile-config" ,guile2.2-config)
       ,@(alist-delete "guile-config"
                       (package-propagated-inputs guile-hall))))))

(define-public guile3.0-hall
  (deprecated-package "guile3.0-hall" guile-hall))

(define-public guile-ics
  (package
    (name "guile-ics")
    (version "0.2.0")
    (source (origin
              (method git-fetch)
              (uri (git-reference
                    (url "https://github.com/artyom-poptsov/guile-ics")
                    (commit (string-append "v" version))))
              (file-name (string-append name "-" version "-checkout"))
              (sha256
               (base32
                "0qjjvadr7gibdq9jvwkmlkb4afsw9n2shfj9phpiadinxk3p4m2g"))
              (modules '((guix build utils)))
              (snippet
               '(begin
                  ;; Allow builds with Guile 3.0.
                  (substitute* "configure.ac"
                    (("^GUILE_PKG.*")
                     "GUILE_PKG([3.0 2.2 2.0])\n"))
                  #t))))
    (build-system gnu-build-system)
    (native-inputs
     `(("autoconf" ,autoconf-wrapper)
       ("automake" ,automake)
       ("texinfo" ,texinfo)
       ;; Gettext brings 'AC_LIB_LINKFLAGS_FROM_LIBS'.
       ("gettext" ,gettext-minimal)
       ("pkg-config" ,pkg-config)))
    (inputs `(("guile" ,guile-3.0) ("which" ,which)))
    (propagated-inputs `(("guile-lib" ,guile-lib)))
    (home-page "https://github.com/artyom-poptsov/guile-ics")
    (synopsis "Guile parser library for the iCalendar format")
    (description
     "Guile-ICS is an iCalendar (RFC5545) format parser library written in
pure Scheme.  The library can be used to read and write iCalendar data.

The library is shipped with documentation in Info format and usage examples.")
    (license license:gpl3+)))

(define-public guile2.2-ics
  (package
    (inherit guile-ics)
    (name "guile2.2-ics")
    (inputs `(("guile" ,guile-2.2)
              ,@(alist-delete "guile" (package-inputs guile-ics))))
    (propagated-inputs `(("guile-lib" ,guile2.2-lib)))))

(define-public guile3.0-ics
  (deprecated-package "guile3.0-ics" guile-ics))

(define-public guile-wisp
  (package
    (name "guile-wisp")
    (version "1.0.2")
    (source (origin
              (method url-fetch)
              (uri (string-append "https://bitbucket.org/ArneBab/"
                                  "wisp/downloads/wisp-"
                                  version ".tar.gz"))
              (sha256
               (base32
                "03pz7pj9jyallynhflp5s7qax8dj1fs8la434wrfgz7g1kgjnvf6"))))
    (build-system gnu-build-system)
    (arguments
     `(#:modules ((guix build gnu-build-system)
                  ((guix build emacs-build-system) #:prefix emacs:)
                  (guix build utils)
                  (guix build emacs-utils)
                  (ice-9 rdelim)
                  (ice-9 popen))
       #:imported-modules (,@%gnu-build-system-modules
                           (guix build emacs-build-system)
                           (guix build emacs-utils))
       #:phases
       (modify-phases %standard-phases
         (add-after 'unpack 'support-guile-3.0
           (lambda _
             (substitute* "configure"
               (("_guile_versions_to_search=\"2.2")
                "_guile_versions_to_search=\"3.0 2.2"))
             #t))
         (add-before 'configure 'patch-/usr/bin/env
           (lambda _
             (substitute* "Makefile.in"
               (("/usr/bin/env bash") (which "bash")))
             #t))
         ;; auto compilation breaks, but if we set HOME to /tmp,
         ;; that works ok
         (add-before 'check 'auto-compile-hacky-workaround
           (lambda _ (setenv "HOME" "/tmp") #t))
         (add-after 'install 'install-go-files
           (lambda* (#:key outputs inputs #:allow-other-keys)
             (let* ((out (assoc-ref outputs "out"))
                    (effective (read-line
                                (open-pipe* OPEN_READ
                                            "guile" "-c"
                                            "(display (effective-version))")))
                    (module-dir (string-append out "/share/guile/site/"
                                               effective))
                    (object-dir (string-append out "/lib/guile/" effective
                                               "/site-ccache"))
                    (prefix     (string-length module-dir)))
               ;; compile to the destination
               (for-each (lambda (file)
                           (let* ((base (string-drop (string-drop-right file 4)
                                                     prefix))
                                  (go   (string-append object-dir base ".go")))
                             (invoke "guild" "compile" "-L" module-dir
                                     file "-o" go)))
                         (find-files module-dir "\\.scm$"))
               #t)))
         (add-after 'install 'install-emacs-files
           (assoc-ref emacs:%standard-phases 'install))
         (add-after 'install-emacs-files 'compile-emacs-files
           (assoc-ref emacs:%standard-phases 'build))
         (add-after 'compile-emacs-files 'make-autoloads
           (assoc-ref emacs:%standard-phases 'make-autoloads)))))
    (home-page "https://www.draketo.de/english/wisp")
    (inputs
     `(("guile" ,guile-3.0)))
    (native-inputs
     `(("emacs" ,emacs-minimal)
       ("python" ,python)
       ("pkg-config" ,pkg-config)))
    (synopsis "Whitespace to lisp syntax for Guile")
    (description "Wisp is a syntax for Guile which provides a Python-like
whitespace-significant language.  It may be easier on the eyes for some
users and in some situations.")
    (license license:gpl3+)))

(define-public guile2.2-wisp
  (package
    (inherit guile-wisp)
    (name "guile2.2-wisp")
    (inputs `(("guile" ,guile-2.2)))))

(define-public guile3.0-wisp
  (deprecated-package "guile3.0-wisp" guile-wisp))

(define-public guile-sly
  (package
    (name "guile-sly")
    (version "0.1")
    (source (origin
              (method url-fetch)
              (uri (string-append "https://files.dthompson.us/sly/sly-"
                                  version ".tar.gz"))
              (sha256
               (base32
                "1svzlbz2vripmyq2kjh0rig16bsrnbkwbsm558pjln9l65mcl4qq"))
              (modules '((guix build utils)))
              (snippet
               '(begin
                  (substitute* "configure"
                    (("_guile_required_version=\"2.0.11\"")
                     "_guile_required_version=\"2\"")
                    (("ac_subst_vars='")
                     "ac_subst_vars='GUILE_EFFECTIVE_VERSION\n"))
                  (substitute* (find-files "." "Makefile.in")
                    (("moddir = .*$")
                     (string-append
                      "moddir = "
                      "$(prefix)/share/guile/site/@GUILE_EFFECTIVE_VERSION@\n"))
                    (("godir = .*$")
                     (string-append
                      "godir = "
                      "$(prefix)/lib/guile/@GUILE_EFFECTIVE_VERSION@/site-ccache\n")))
                  #t))))
    (build-system gnu-build-system)
    (arguments
     '(#:configure-flags
       (list (string-append "--with-libfreeimage-prefix="
                            (assoc-ref %build-inputs "freeimage"))
             (string-append "--with-libgslcblas-prefix="
                            (assoc-ref %build-inputs "gsl")))))
    (native-inputs
     `(("pkg-config" ,pkg-config)))
    (propagated-inputs
     `(("guile-sdl" ,guile-sdl)
       ("guile-opengl" ,guile-opengl)))
    (inputs
     `(("guile" ,guile-2.2)
       ("gsl" ,gsl)
       ("freeimage" ,freeimage)
       ("mesa" ,mesa)))
    (synopsis "2D/3D game engine for GNU Guile")
    (description "Sly is a 2D/3D game engine written in Guile Scheme.  Sly
features a functional reactive programming interface and live coding
capabilities.")
    (home-page "https://dthompson.us/projects/sly.html")
    (license license:gpl3+)))

(define-public g-wrap
  (package
    (name "g-wrap")
    (version "1.9.15")
    (source (origin
              (method url-fetch)
              (uri (string-append "mirror://savannah/g-wrap/g-wrap-"
                                  version ".tar.gz"))
              (sha256
               (base32
                "0ak0bha37dfpj9kmyw1r8fj8nva639aw5xr66wr5gd3l1rqf5xhg"))))
    (build-system gnu-build-system)
    (native-inputs
     `(("pkg-config" ,pkg-config)))
    (propagated-inputs
     `(("guile" ,guile-2.2)
       ("guile-lib" ,guile-lib)))
    (inputs
     `(("libffi" ,libffi)))
    (arguments
     `(#:configure-flags '("--disable-Werror")
       #:phases
       (modify-phases %standard-phases
         (add-before 'configure 'pre-configure
           (lambda* (#:key outputs #:allow-other-keys)
             (let ((out (assoc-ref outputs "out")))
               (substitute* (find-files "." "^Makefile.in$")
                 (("guilemoduledir =.*guile/site" all)
                  (string-append all "/@GUILE_EFFECTIVE_VERSION@")))
               #t))))))
    (synopsis "Generate C bindings for Guile")
    (description "G-Wrap is a tool and Guile library for generating function
wrappers for inter-language calls.  It currently only supports generating Guile
wrappers for C functions.  Given a definition of the types and prototypes for
a given C interface, G-Wrap will automatically generate the C code that
provides access to that interface and its types from the Scheme level.")
    (home-page "https://www.nongnu.org/g-wrap/index.html")
    (license license:lgpl2.1+)))

(define-public guile-miniadapton
  (let ((commit "1b5749422304567c96ac5367f2221dda9eff5880")
        (revision "1"))
    (package
      (name "guile-miniadapton")
      (version (string-append "0-" revision "." (string-take commit 9)))
      (source (origin
                (method git-fetch)
                (uri (git-reference
                      (url "https://github.com/fisherdj/miniAdapton.git")
                      (commit commit)))
                (file-name (string-append name "-" version "-checkout"))
                (sha256
                 (base32
                  "09q51zkw2fypad5xixskfzw2cjhjgs5cswdp3i7cpp651rb3zndh"))))
      (build-system guile-build-system)
      (native-inputs
       `(("guile" ,guile-2.2)))
      (home-page "https://github.com/fisherdj/miniAdapton")
      (synopsis "Minimal implementation of incremental computation in Guile
Scheme")
      (description "This package provides a complete Scheme implementation of
miniAdapton, which implements the core functionality of the Adapton system for
incremental computation (also known as self-adjusting computation).  Like
Adapton, miniAdapton allows programmers to safely combine mutation and
memoization.  miniAdapton is built on top of an even simpler system,
microAdapton.  Both miniAdapton and microAdapton are designed to be easy to
understand, extend, and port to host languages other than Scheme.")
      (license license:expat))))

(define-public guile-reader
  (package
    (name "guile-reader")
    (version "0.6.2")
    (source  (origin
               (method url-fetch)
               (uri (string-append "mirror://savannah/guile-reader/guile-reader-"
                                   version ".tar.gz"))
               (sha256
                (base32
                 "0592s2s8ampqmqwilc4fvcild6rb9gy79di6vxv5kcdmv23abkgx"))))
    (build-system gnu-build-system)
    (native-inputs `(("pkgconfig" ,pkg-config)
                     ("gperf" ,gperf-3.0)))
    (inputs `(("guile" ,guile-2.2)))
    (synopsis "Framework for building readers for GNU Guile")
    (description
     "Guile-Reader is a simple framework for building readers for GNU Guile.

The idea is to make it easy to build procedures that extend Guile’s read
procedure.  Readers supporting various syntax variants can easily be written,
possibly by re-using existing “token readers” of a standard Scheme
readers.  For example, it is used to implement Skribilo’s R5RS-derived
document syntax.

Guile-Reader’s approach is similar to Common Lisp’s “read table”, but
hopefully more powerful and flexible (for instance, one may instantiate as
many readers as needed).")
    (home-page "https://www.nongnu.org/guile-reader/")
    (license license:gpl3+)))

(define-public guile-ncurses
  (package
    (name "guile-ncurses")
    (version "3.0")
    (source (origin
             (method url-fetch)
             (uri (string-append "mirror://gnu/guile-ncurses/guile-ncurses-"
                                 version ".tar.gz"))
             (sha256
              (base32
               "038xbffalhymg26lvmzgf7ljilxz2f2zmqg5r5nfzbipfbprwjhf"))))
    (build-system gnu-build-system)
    (inputs `(("ncurses" ,ncurses)
              ("guile" ,guile-2.2)))
    (native-inputs `(("pkg-config" ,pkg-config)))
    (arguments
     '(#:configure-flags (list "--with-ncursesw"  ; Unicode support
                               "--with-gnu-filesystem-hierarchy")
       #:phases
       (modify-phases %standard-phases
         (add-before 'build 'fix-libguile-ncurses-file-name
           (lambda* (#:key outputs #:allow-other-keys)
             (invoke "make" "install"
                     "-C" "src/ncurses"
                     "-j" (number->string
                           (parallel-job-count)))
             (let* ((out   (assoc-ref outputs "out"))
                    (dir   "src/ncurses")
                    (files (find-files dir ".scm")))
               (substitute* files
                 (("\"libguile-ncurses\"")
                  (format #f "\"~a/lib/guile/2.2/libguile-ncurses\""
                          out)))
               #t))))))
    (home-page "https://www.gnu.org/software/guile-ncurses/")
    (synopsis "Guile bindings to ncurses")
    (description
     "guile-ncurses provides Guile language bindings for the ncurses
library.")
    (license license:lgpl3+)))

(define-public guile-ncurses/gpm
  (package
    (inherit guile-ncurses)
    (name "guile-ncurses-with-gpm")
    (inputs `(("ncurses" ,ncurses/gpm)
              ("guile" ,guile-2.2)))))

(define-public guile-lib
  (package
    (name "guile-lib")
    (version "0.2.6.1")
    (source (origin
              (method url-fetch)
              (uri (string-append "mirror://savannah/guile-lib/guile-lib-"
                                  version ".tar.gz"))
              (sha256
               (base32
                "0aizxdif5dpch9cvs8zz5g8ds5s4xhfnwza2il5ji7fv2h7ks7bd"))
              (modules '((guix build utils)))
              (snippet
               '(begin
                  ;; Work around miscompilation on Guile 3.0.0 at -O2:
                  ;; <https://bugs.gnu.org/39251>.
                  (substitute* "src/md5.scm"
                    (("\\(define f-ash ash\\)")
                     "(define f-ash (@ (guile) ash))\n")
                    (("\\(define f-add \\+\\)")
                     "(define f-add (@ (guile) +))\n"))
                  #t))))
    (build-system gnu-build-system)
    (arguments
     '(#:make-flags
       '("GUILE_AUTO_COMPILE=0")        ; to prevent guild errors
       #:phases
       (modify-phases %standard-phases
         (add-before 'configure 'patch-module-dir
           (lambda _
             (substitute* "src/Makefile.in"
               (("^moddir = ([[:graph:]]+)")
                "moddir = $(datadir)/guile/site/@GUILE_EFFECTIVE_VERSION@\n")
               (("^godir = ([[:graph:]]+)")
                "godir = \
$(libdir)/guile/@GUILE_EFFECTIVE_VERSION@/site-ccache\n"))
             #t)))))
    (native-inputs `(("pkg-config" ,pkg-config)))
    (inputs `(("guile" ,guile-3.0)))
    (home-page "https://www.nongnu.org/guile-lib/")
    (synopsis "Collection of useful Guile Scheme modules")
    (description
     "Guile-Lib is intended as an accumulation place for pure-scheme Guile
modules, allowing for people to cooperate integrating their generic Guile
modules into a coherent library.  Think \"a down-scaled, limited-scope CPAN
for Guile\".")

    ;; The whole is under GPLv3+, but some modules are under laxer
    ;; distribution terms such as LGPL and public domain.  See `COPYING' for
    ;; details.
    (license license:gpl3+)))

(define-public guile2.0-lib
  (package
    (inherit guile-lib)
    (name "guile2.0-lib")
    (inputs `(("guile" ,guile-2.0)))))

(define-public guile2.2-lib
  (package
    (inherit guile-lib)
    (name "guile2.2-lib")
    (inputs `(("guile" ,guile-2.2)))))

(define-public guile3.0-lib
  (deprecated-package "guile3.0-lib" guile-lib))

(define-public guile-minikanren
  (package
    (name "guile-minikanren")
    (version "20150424.e844d85")
    (source (origin
              (method git-fetch)
              (uri (git-reference
                    (url "https://github.com/ijp/minikanren.git")
                    (commit "e844d85512f8c055d3f96143ee506007389a25e3")))
              (file-name (string-append name "-" version "-checkout"))
              (sha256
               (base32
                "0r50jlpzi940jlmxyy3ddqqwmj5r12gb4bcv0ssini9v8km13xz6"))))
    (build-system guile-build-system)
    (native-inputs
     `(("guile" ,guile-3.0)))
    (home-page "https://github.com/ijp/minikanren")
    (synopsis "MiniKanren declarative logic system, packaged for Guile")
    (description
     "MiniKanren is a relational programming extension to the Scheme
programming Language, written as a smaller version of Kanren suitable for
pedagogical purposes.  It is featured in the book, The Reasoned Schemer,
written by Dan Friedman, William Byrd, and Oleg Kiselyov.

This is Ian Price's r6rs packaged version of miniKanren, which deviates
slightly from miniKanren mainline.

See http://minikanren.org/ for more on miniKanren generally.")
    (license license:expat)))

(define-public guile2.0-minikanren
  (package
    (inherit guile-minikanren)
    (name "guile2.0-minikanren")
    (native-inputs `(("guile" ,guile-2.0)))))

(define-public guile2.2-minikanren
  (package
    (inherit guile-minikanren)
    (name "guile2.2-minikanren")
    (native-inputs `(("guile" ,guile-2.2)))))

(define-public guile3.0-minikanren
  (deprecated-package "guile3.0-minikanren" guile-minikanren))

(define-public guile-irregex
  (package
    (name "guile-irregex")
    (version "0.9.6")
    (source (origin
              (method url-fetch)
              (uri (string-append
                    "http://synthcode.com/scheme/irregex/irregex-"
                    version ".tar.gz"))
              (sha256
               (base32
                "1ia3m7dp3lcxa048q0gqbiwwsyvn99baw6xkhb4bhhzn4k7bwyqq"))))
    (build-system guile-build-system)
    (arguments
     '(#:phases (modify-phases %standard-phases
                  (add-after 'unpack 'move-files-around
                    (lambda _
                      ;; Move the relevant source files to src/ and create the
                      ;; rx/ directory to match the expected module hierarchy.
                      (mkdir-p "src/rx/source")
                      (rename-file "irregex-guile.scm"
                                   "src/rx/irregex.scm")
                      (rename-file "irregex.scm"
                                   "src/rx/source/irregex.scm")
                      ;; Not really reachable via guile's packaging system,
                      ;; but nice to have around.
                      (rename-file "irregex-utils.scm"
                                   "src/rx/source/irregex-utils.scm")
                      #t)))
       #:source-directory "src"))
    (native-inputs
     `(("guile" ,guile-3.0)))
    (home-page "http://synthcode.com/scheme/irregex")
    (synopsis "S-expression based regular expressions")
    (description
     "Irregex is an s-expression based alternative to your classic
string-based regular expressions.  It implements SRFI 115 and is deeply
inspired by the SCSH regular expression system.")
    (license license:bsd-3)))

(define-public guile2.0-irregex
  (package
    (inherit guile-irregex)
    (name "guile2.0-irregex")
    (native-inputs `(("guile" ,guile-2.0)))))

(define-public guile2.2-irregex
  (package
    (inherit guile-irregex)
    (name "guile2.2-irregex")
    (native-inputs `(("guile" ,guile-2.2)))))

(define-public guile3.0-irregex
  (deprecated-package "guile3.0-irregex" guile-irregex))

(define-public haunt
  (package
    (name "haunt")
    (version "0.2.4")
    (source (origin
              (method url-fetch)
              (uri (string-append "https://files.dthompson.us/haunt/haunt-"
                                  version ".tar.gz"))
              (sha256
               (base32
                "056z4znikk83nr5mr0x2ac3iinqbywa2bvb37mhr566a1q50isfc"))
              (modules '((guix build utils)))
              (snippet
               '(begin
                  ;; Allow builds with Guile 3.0.
                  (substitute* "configure"
                    (("2\\.2 2\\.0")
                     "3.0 2.2 2.0"))
                  #t))))
    (build-system gnu-build-system)
    (arguments
     `(#:modules ((ice-9 match) (ice-9 ftw)
                  ,@%gnu-build-system-modules)
       #:tests? #f ; test suite is non-deterministic :(
       #:phases (modify-phases %standard-phases
                  (add-after 'install 'wrap-haunt
                    (lambda* (#:key inputs outputs #:allow-other-keys)
                      ;; Wrap the 'haunt' command to refer to the right
                      ;; modules.
                      (let* ((out  (assoc-ref outputs "out"))
                             (bin  (string-append out "/bin"))
                             (site (string-append
                                    out "/share/guile/site"))
                             (guile-reader (assoc-ref inputs "guile-reader"))
                             (deps `(,@(if guile-reader
                                           (list guile-reader)
                                           '())
                                     ,(assoc-ref inputs "guile-commonmark"))))
                        (match (scandir site)
                          (("." ".." version)
                           (let ((modules (string-append site "/" version))
                                 (compiled-modules (string-append
                                                    out "/lib/guile/" version
                                                    "/site-ccache")))
                             (wrap-program (string-append bin "/haunt")
                               `("GUILE_LOAD_PATH" ":" prefix
                                 (,modules
                                  ,@(map (lambda (dep)
                                           (string-append dep
                                                          "/share/guile/site/"
                                                          version))
                                         deps)))
                               `("GUILE_LOAD_COMPILED_PATH" ":" prefix
                                 (,compiled-modules
                                  ,@(map (lambda (dep)
                                           (string-append dep "/lib/guile/"
                                                          version
                                                          "/site-ccache"))
                                         deps))))
                             #t)))))))))
    (native-inputs
     `(("pkg-config" ,pkg-config)
       ("texinfo" ,texinfo)))
    (inputs
     `(("guile" ,guile-3.0)))
    (propagated-inputs
     ;; XXX: Guile-Reader is currently unavailable for Guile 2.2 so strip it.
     `(;;("guile-reader" ,guile-reader)
       ("guile-commonmark" ,guile-commonmark)))
    (synopsis "Functional static site generator")
    (description "Haunt is a static site generator written in Guile
Scheme.  Haunt features a functional build system and an extensible
interface for reading articles in any format.")
    (home-page "http://haunt.dthompson.us")
    (license license:gpl3+)))

(define-public guile2.2-haunt
  (package
    (inherit haunt)
    (name "guile2.2-haunt")
    (inputs `(("guile" ,guile-2.2)))
    (propagated-inputs
     `(("guile-reader" ,guile-reader)
       ("guile-commonmark" ,guile2.2-commonmark)))))

(define-public guile2.0-haunt
  (package
    (inherit haunt)
    (name "guile2.0-haunt")
    (inputs `(("guile" ,guile-2.0)))))

(define-public guile3.0-haunt
  (deprecated-package "guile3.0-haunt" haunt))

(define-public guile-redis
  (package
    (name "guile-redis")
    (version "1.3.0")
    (home-page "https://github.com/aconchillo/guile-redis")
    (source (origin
              (method git-fetch)
              (uri (git-reference
                     (url home-page)
                     (commit version)))
              (file-name (git-file-name name version))
              (sha256
               (base32
                "14izs8daxh7pb7vwpxi5g427qa31137jkaxrb1cy5rpjkwchy723"))))
    (build-system gnu-build-system)
    (native-inputs
     `(("autoconf" ,autoconf)
       ("automake" ,automake)
       ("pkg-config" ,pkg-config)
       ("guile" ,guile-2.2)))
    (synopsis "Redis client library for Guile")
    (description "Guile-redis provides a Scheme interface to the Redis
key-value cache and store.")
    (license license:lgpl3+)))

(define-public guile2.0-redis
  (package
    (inherit guile-redis)
    (name "guile2.0-redis")
    (native-inputs `(("guile" ,guile-2.0)
                     ,@(alist-delete "guile"
                                     (package-native-inputs guile-redis))))))

(define-public guile-commonmark
  (package
    (name "guile-commonmark")
    (version "0.1.2")
    (source (origin
              (method url-fetch)
              (uri (string-append "https://github.com/OrangeShark/" name
                                  "/releases/download/v" version
                                  "/" name "-" version ".tar.gz"))
              (sha256
               (base32
                "17lrsdisa3kckh24q114vfmzdc4wkqa6ccwl4hdlrng5wpn1iman"))
              (modules '((guix build utils)))
              (snippet
               '(begin
                  ;; Allow builds with Guile 3.0.
                  (substitute* "configure"
                    (("2\\.2 2\\.0")
                     "3.0 2.2 2.0"))
                  #t))))
    (build-system gnu-build-system)
    (inputs
     `(("guile" ,guile-3.0)))
    (native-inputs
     `(("pkg-config" ,pkg-config)))
    (synopsis "CommonMark parser for Guile")
    (description
     "guile-commonmark is a library for parsing CommonMark, a fully specified
variant of Markdown.  The library is written in Guile Scheme and is designed
to transform a CommonMark document to SXML.  guile-commonmark tries to closely
follow the @uref{http://commonmark.org/, CommonMark spec}, the main difference
is no support for parsing block and inline level HTML.")
    (home-page "https://github.com/OrangeShark/guile-commonmark")
    (license license:lgpl3+)))

(define-public guile2.2-commonmark
  (package
    (inherit guile-commonmark)
    (name "guile2.2-commonmark")
    (inputs `(("guile" ,guile-2.2)))))

(define-public guile2.0-commonmark
  (package
    (inherit guile-commonmark)
    (name "guile2.0-commonmark")
    (inputs `(("guile" ,guile-2.0)))))

(define-public guile3.0-commonmark
  (deprecated-package "guile3.0-commonmark" guile-commonmark))

(define-public mcron
  (package
    (name "mcron")
    (version "1.1.3")
    (source (origin
              (method url-fetch)
              (uri (string-append "mirror://gnu/mcron/mcron-"
                                  version ".tar.gz"))
              (sha256
               (base32
                "00kv7fgllzjpis0g1m9csycp4f6l11774m09dqy255cvmim2g743"))))
    (build-system gnu-build-system)
    (arguments
     '(#:phases (modify-phases %standard-phases
                  (add-after 'unpack 'fix-finding-guile
                    (lambda _
                      (substitute* "configure"
                        (("2\\.0") "3.0 2.2 2.0"))
                      #t))
                  (add-before 'check 'adjust-tests
                    (lambda _
                      (substitute* "tests/job-specifier.scm"
                        ;; (getpw) fails with "entry not found" in the build
                        ;; environment, so pass an argument.
                        (("\\(getpw\\)")
                         "(getpwnam (getuid))")
                        ;; The build environment lacks an entry for root in
                        ;; /etc/passwd.
                        (("\\(getpw 0\\)")
                         "(getpwnam \"nobody\")")

                        ;; FIXME: Skip the 4 faulty tests (see above).
                        (("\\(test-equal \"next-year\"" all)
                         (string-append "(test-skip 4)\n" all)))
                      #t)))))
    (native-inputs `(("pkg-config" ,pkg-config)
                     ("tzdata" ,tzdata-for-tests)))
<<<<<<< HEAD
    (inputs `(("guile" ,guile-3.0)))
=======
    (inputs `(("guile" ,guile-2.2.7)))       ;fix <https://bugs.gnu.org/37237>
>>>>>>> 4de63cf3
    (home-page "https://www.gnu.org/software/mcron/")
    (synopsis "Run jobs at scheduled times")
    (description
     "GNU Mcron is a complete replacement for Vixie cron.  It is used to run
tasks on a schedule, such as every hour or every Monday.  Mcron is written in
Guile, so its configuration can be written in Scheme; the original cron
format is also supported.")
    (license license:gpl3+)))

(define-public guile2.2-mcron
  (package
    (inherit mcron)
    (name "guile2.2-mcron")
    (inputs `(("guile" ,guile-2.2)))))

(define-public guile3.0-mcron
  (deprecated-package "guile3.0-mcron" mcron))

(define-public mcron2
  ;; This was mthl's mcron development branch, and it became mcron 1.1.
  (deprecated-package "mcron2" mcron))

(define-public guile-picture-language
  (let ((commit "91d10c96708d732145006dd2802acc4de08b632e")
        (revision "1"))
    (package
      (name "guile-picture-language")
      (version (git-version "0.0.1" revision commit))
      (source (origin
                (method git-fetch)
                (uri (git-reference
                      (url "https://git.elephly.net/software/guile-picture-language.git")
                      (commit commit)))
                (file-name (git-file-name name version))
                (sha256
                 (base32
                  "1ydvw9dvssdvlvhh1dr8inyzy2x6m41qgp8hsivca1xysr4gc23a"))))
      (build-system gnu-build-system)
      (inputs
       `(("guile" ,guile-3.0)))
      (native-inputs
       `(("autoconf" ,autoconf)
         ("automake" ,automake)
         ("imagemagick" ,imagemagick)
         ("pkg-config" ,pkg-config)
         ("texinfo" ,texinfo)))
      (home-page "https://git.elephly.net/software/guile-picture-language.git")
      (synopsis "Picture language for Guile")
      (description
       "This package provides a simple SVG-based picture language for Guile.
The picture values can directly be displayed in Geiser.")
      (license license:lgpl3+))))

(define-public guile2.2-picture-language
  (package
    (inherit guile-picture-language)
    (name "guile2.2-picture-language")
    (inputs `(("guile" ,guile-2.2)))))

(define-public guile3.0-picture-language
  (deprecated-package "guile3.0-picture-language"
                      guile-picture-language))

(define-public guile-studio
  (package
    (name "guile-studio")
    (version "0.0.2")
    (source (origin
              (method git-fetch)
              (uri (git-reference
                    (url "https://git.elephly.net/software/guile-studio.git")
                    (commit version)))
              (file-name (git-file-name name version))
              (sha256
               (base32
                "10ls4ra148hd9ra7sin4kh9vv0am5pwk48p7dsjhrlg2l1hsh4hi"))))
    (build-system gnu-build-system)
    (arguments
     `(#:modules
       ((ice-9 match)
        (srfi srfi-1)
        ,@%gnu-build-system-modules)
       #:tests? #f                    ; there are none
       #:make-flags
       (list (string-append "ICONS_DIR="
                            (assoc-ref %build-inputs "adwaita-icon-theme")
                            "/share/icons/Adwaita/")
             (string-append "PICT_DIR="
                            (assoc-ref %build-inputs "guile-picture-language"))
             (string-append "EMACS_DIR="
                            (assoc-ref %build-inputs "emacs"))
             (string-append "GUILE_DIR="
                            (assoc-ref %build-inputs "guile"))
             (string-join (cons "INPUTS="
                                (filter-map
                                 (lambda (input)
                                   (match input
                                     ((label . pkg)
                                      (and (string-prefix? "emacs" label) pkg))))
                                 %build-inputs)))
             (string-append "PREFIX=" (assoc-ref %outputs "out")))
       #:phases
       (modify-phases %standard-phases
         (delete 'configure)
         (delete 'install))))
    (inputs
     `(("guile" ,guile-2.2)
       ("guile-picture-language" ,guile-picture-language)
       ("emacs" ,emacs)
       ("emacs-geiser" ,emacs-geiser)
       ("emacs-company" ,emacs-company)
       ("emacs-flycheck" ,emacs-flycheck)
       ("emacs-smart-mode-line" ,emacs-smart-mode-line)
       ("emacs-paren-face" ,emacs-paren-face)
       ("adwaita-icon-theme" ,adwaita-icon-theme)))
    (native-inputs
     `(("texinfo" ,texinfo)))
    (home-page "https://gnu.org/software/guile")
    (synopsis "IDE for Guile")
    (description
     "This is Emacs with a few settings that make working with Guile easier
for people new to Emacs.  Features include: CUA mode, Geiser, tool bar icons
to evaluate Guile buffers, support for Guile's very own picture language, code
completion, a simple mode line, etc.")
    (license license:gpl3+)))

(define-public guile-stis-parser
  (let ((commit "6e85d37ffc333b722f4413a6c648263701eb75bd")
        (revision "1"))
    (package
      (name "guile-stis-parser")
      (version (git-version "0" revision commit))
      (source (origin
                (method git-fetch)
                (uri (git-reference
                      (url "https://gitlab.com/tampe/stis-parser")
                      (commit commit)))
                (file-name (git-file-name name version))
                (sha256
                 (base32
                  "0v4hvq7rlpbra1ni73lf8k6sdmjlflr50yi3p1f24g85h77pc7c0"))))
      (build-system gnu-build-system)
      (arguments
       `(#:parallel-build? #f ; not supported
         #:phases
         (modify-phases %standard-phases
           (add-after 'unpack 'chdir
             (lambda _ (chdir "modules") #t))
           (add-after 'chdir 'use-canonical-directory-for-go-files
             (lambda _
               (substitute* "Makefile.am"
                 (("/ccache") "/site-ccache"))
               #t))
           (add-after 'chdir 'delete-broken-symlink
             (lambda _
               (delete-file "parser/stis-parser/lang/.#calc.scm")
               #t)))))
      (inputs
       `(("guile" ,guile-2.2)))
      (native-inputs
       `(("autoconf" ,autoconf)
         ("automake" ,automake)
         ("pkg-config" ,pkg-config)))
      (home-page "https://gitlab.com/tampe/stis-parser")
      (synopsis "Parser combinator framework")
      (description
       "This package provides a functional parser combinator library that
supports backtracking and a small logical framework. The idea is to build up
chunks that are memoized and there is no clear scanner/parser separation,
chunks can be expressions as well as simple tokens.")
      (license license:lgpl2.0+))))

(define-public guile-persist
  (let ((commit "b14927b0368af51c024560aee5f55724aee35233")
        (revision "1"))
    (package
      (name "guile-persist")
      (version (git-version "0" revision commit))
      (source (origin
                (method git-fetch)
                (uri (git-reference
                      (url "https://gitlab.com/tampe/guile-persist")
                      (commit commit)))
                (file-name (git-file-name name version))
                (sha256
                 (base32
                  "0z5nf377wh8yj6n3sx2ddn4bdx1qrqnw899dlqjhg0q69qzil522"))
                (modules '((guix build utils)))
                (snippet
                 '(begin
                    ;; Install .go files in the right place.
                    (substitute* "Makefile.am"
                      (("/ccache") "/site-ccache"))
                    #t))))
      (build-system gnu-build-system)
      (arguments
       `(#:phases
         (modify-phases %standard-phases
           (add-after 'unpack 'patch-prefix
             (lambda* (#:key inputs outputs #:allow-other-keys)
               (substitute* "src/Makefile.am"
                 (("/usr/local/lib/guile")
                  (string-append (assoc-ref outputs "out") "/lib/guile"))
                 (("/usr/local/include/guile")
                  (string-append (assoc-ref inputs "guile") "/include/guile"))
                 (("-L/usr/local/lib")
                  (string-append "-L" (assoc-ref inputs "guile") "/lib"))
                 ;; Use canonical directory for go files.
                 (("/ccache") "/site-ccache"))
               #t))
           (add-after 'unpack 'patch-library-reference
             (lambda* (#:key outputs #:allow-other-keys)
               (let ((out (assoc-ref outputs "out")))
                 (substitute* "persist/persistance.scm"
                   (("\"libguile-persist\"")
                    (format #f "\"~a/lib/guile/2.2/extensions/libguile-persist\"" out)))
                 #t))))))
      (inputs
       `(("guile" ,guile-2.2)))
      (native-inputs
       `(("autoconf" ,autoconf)
         ("automake" ,automake)
         ("libtool" ,libtool)
         ("pkg-config" ,pkg-config)))
      (home-page "https://gitlab.com/tampe/guile-persist")
      (synopsis "Persistence programming framework for Guile")
      (description
       "This is a serialization library for serializing objects like classes
and objects, closures and structs.  This currently does not support
serializing continuations or delimited continuations.")
      (license license:lgpl2.0+))))

(define-public python-on-guile
  (let ((commit "00a51a23247f1edc4ae8eda72b30df5cd7d0015f")
        (revision "3"))
    (package
      (name "python-on-guile")
      (version (git-version "0.1.0" revision commit))
      (source (origin
                (method git-fetch)
                (uri (git-reference
                      (url "https://git.elephly.net/software/python-on-guile.git")
                      (commit commit)))
                (file-name (git-file-name name version))
                (sha256
                 (base32
                  "03rpnqr08rqr3gay128g564rwk8w4jbj28ss6b46z1d4vjs4nk68"))))
      (build-system gnu-build-system)
      (arguments
       `(#:parallel-build? #f ; not supported
         #:make-flags '("GUILE_AUTO_COMPILE=0")   ;to prevent guild warnings

         #:phases
         (modify-phases %standard-phases
           (add-after 'unpack 'chdir
             (lambda _ (chdir "modules") #t))
           (add-after 'install 'wrap
             (lambda* (#:key outputs #:allow-other-keys)
               ;; Wrap the 'python' executable so it can find its
               ;; dependencies.
               (let ((out  (assoc-ref outputs "out")))
                 (wrap-program (string-append out "/bin/python")
                   `("GUILE_LOAD_PATH" ":" prefix
                     (,(getenv "GUILE_LOAD_PATH")))
                   `("GUILE_LOAD_COMPILED_PATH" ":" prefix
                     (,(getenv "GUILE_LOAD_COMPILED_PATH"))))
                 #t))))))
      (inputs
       `(("guile" ,guile-2.2)))
      (propagated-inputs
       `(("guile-persist" ,guile-persist)
         ("guile-readline" ,guile-readline)
         ("guile-stis-parser" ,guile-stis-parser)))
      (native-inputs
       `(("autoconf" ,autoconf)
         ("automake" ,automake)
         ("libtool" ,libtool)
         ("pkg-config" ,pkg-config)))
      (home-page "https://gitlab.com/python-on-guile/python-on-guile/")
      (synopsis "Python implementation in Guile")
      (description
       "This package allows you to compile a Guile Python file to any target
from @code{tree-il}.")
      (license license:lgpl2.0+))))

(define-public guile-file-names
  (package
    (name "guile-file-names")
    (version "0.3")
    (source (origin
              (method url-fetch)
              (uri (string-append "http://brandon.invergo.net/software/download/"
                                  "guile-file-names/guile-file-names-"
                                  version ".tar.gz"))
              (sha256
               (base32
                "01chizdxkhw6aqv629vxka9f5x3534ij7r0jqndawsg2vxm1r9sz"))))
    (build-system gnu-build-system)
    (arguments
     `(#:phases
       (modify-phases %standard-phases
         (add-after 'unpack 'fix-target-directory
           (lambda _
             (substitute* "src/Makefile.in"
               (("guilemoddir = \\$\\(GUILE_SITE\\)")
                "guilemoddir = $(datadir)/guile/site/$(GUILE_EFFECTIVE_VERSION)\n"))
             #t)))))
    (inputs
     `(("guile" ,guile-2.2)))
    (native-inputs
     `(("pkg-config" ,pkg-config)))
    (home-page "https://gitlab.com/brandoninvergo/guile-file-names")
    (synopsis "Manipulate file names")
    (description
     "The @code{(file-names)} module provides tools for manipulating file
names.  The module was built on the idea that doing anything more than a
non-trivial modification of a file name string is a pain (making sure all
slashes are present and accounted for, resolving @code{.} and @code{..}, etc).
Inevitably, you have to break the string up into chunks and operate on that
list of components.  This module takes care of that for you.")
    (license license:lgpl3+)))

(define-public guile-gi
  (package
    (name "guile-gi")
    (version "0.2.2")
    (source (origin
              (method url-fetch)
              (uri (string-append "http://lonelycactus.com/tarball/guile_gi-"
                                  version ".tar.gz"))
              (sha256
               (base32
                "1v82kz8mz7wgq6w5llaz8a2wwdnl8vk2667dpjwjxscl0qyxsy6y"))))
    (build-system gnu-build-system)
    (arguments
     `(#:configure-flags '("--with-gnu-filesystem-hierarchy")
       #:modules ((guix build gnu-build-system)
                  (guix build utils)
                  (ice-9 popen)
                  (ice-9 rdelim))
       #:phases
       (modify-phases %standard-phases
         (add-after 'unpack 'patch-references-to-extension
           (lambda* (#:key outputs #:allow-other-keys)
             (let ((effective (read-line
                               (open-pipe* OPEN_READ
                                           "guile" "-c"
                                           "(display (effective-version))"))))
               (substitute* '("module/gi.scm"
                              "module/gi/oop.scm"
                              "module/gi/documentation.scm"
                              "module/gi/types.scm"
                              "module/gi/repository.scm")
                 (("\\(load-extension \"libguile-gi\" \"(.*)\"\\)" m arg)
                  (format #f "~s"
                          `(load-extension
                            (format #f "~alibguile-gi"
                                    (if (getenv "GUILE_GI_UNINSTALLED")
                                        ""
                                        ,(format #f "~a/lib/guile/~a/"
                                                 (assoc-ref outputs "out")
                                                 effective)))
                            ,arg)))))
             (setenv "GUILE_GI_UNINSTALLED" "1")
             #t))
         (add-before 'check 'start-xorg-server
           (lambda* (#:key inputs #:allow-other-keys)
             ;; The init_check test requires a running X server.
             (system (format #f "~a/bin/Xvfb :1 &"
                             (assoc-ref inputs "xorg-server")))
             (setenv "DISPLAY" ":1")
             #t)))))
    (native-inputs
     `(("gettext" ,gnu-gettext)
       ("glib:bin" ,glib "bin") ; for glib-compile-resources
       ("libtool" ,libtool)
       ("pkg-config" ,pkg-config)
       ("xorg-server" ,xorg-server)))
    (propagated-inputs
     `(("glib" ,glib)
       ("gobject-introspection" ,gobject-introspection)
       ("gssettings-desktop-schemas" ,gsettings-desktop-schemas)
       ("gtk+" ,gtk+)
       ("guile-lib" ,guile-lib)
       ("webkitgtk" ,webkitgtk)))
    (inputs `(("guile" ,guile-3.0)))
    (home-page "https://github.com/spk121/guile-gi")
    (synopsis "GObject bindings for Guile")
    (description
     "Guile-GI is a library for Guile that allows using GObject-based
libraries, such as GTK+3.  Its README comes with the disclaimer: This is
pre-alpha code.")
    (license license:gpl3+)))

(define-public guile2.2-gi
  (package
    (inherit guile-gi)
    (name "guile2.2-gi")
    (native-inputs
     `(("guile" ,guile-2.2)
       ,@(package-native-inputs guile-gi)))))

(define-public guile3.0-gi
  (deprecated-package "guile3.0-gi" guile-gi))

(define-public guile-srfi-159
  (let ((commit "1bd98abda2ae4ef8f36761a167903e55c6bda7bb")
        (revision "0"))
    (package
      (name "guile-srfi-159")
      (version (git-version "0" revision commit))
      (home-page "https://bitbucket.org/bjoli/guile-srfi-159")
      (source (origin
                (method hg-fetch)
                (uri (hg-reference (changeset commit)
                                   (url home-page)))
                (sha256
                 (base32
                  "1zw6cmcy7xdbfiz3nz9arqnn7l2daidaps6ixkcrc9b6k51fdv3p"))
                (file-name (git-file-name name version))))
      (build-system guile-build-system)
      (arguments
       ;; The *-impl.scm files are actually included from module files; they
       ;; should not be compiled separately, but they must be installed.
       '(#:not-compiled-file-regexp "-impl\\.scm$"))
      (inputs
       `(("guile" ,guile-2.2)))
      (synopsis "Formatting combinators for Guile")
      (description
       "The @code{(srfi-159)} module and its sub-modules implement the
formatting combinators specified by
@uref{https://srfi.schemers.org/srfi-159/srfi-159.html, SRFI-159}.  These are
more expressive and flexible than the traditional @code{format} procedure.")
      (license license:bsd-3))))

(define-public emacsy
  (package
    (name "emacsy")
    (version "0.4.1")
    (source (origin
              (method url-fetch)
              (uri (string-append
                    "https://download.savannah.nongnu.org/releases/"
                    name "/" name "-" version ".tar.gz"))
              (sha256
               (base32
                "1cpb85dl1nibd34c2x2h7vfmjpkgh353p5b1w20v6cs6gmvgg4np"))))
    (build-system gnu-build-system)
    (native-inputs
     `(("autoconf" ,autoconf)
       ("automake" ,automake)
       ("bzip2" ,bzip2)
       ("guile" ,guile-2.2)
       ("gettext" ,gnu-gettext)
       ("libtool" ,libtool)
       ("perl" ,perl)
       ("pkg-config" ,pkg-config)
       ("texinfo" ,texinfo)
       ("texlive" ,(texlive-union (list texlive-generic-epsf)))))
    (inputs
     `(("dbus-glib" ,dbus-glib)
       ("guile" ,guile-2.2)
       ("guile-lib" ,guile-lib)
       ("guile-readline" ,guile-readline)
       ("freeglut" ,freeglut)
       ("webkitgtk" ,webkitgtk)))
    (propagated-inputs
     `(("glib-networking" ,glib-networking)
       ("gssettings-desktop-schemas" ,gsettings-desktop-schemas)))
    (arguments
     `(#:modules ((guix build gnu-build-system)
                  (guix build utils)
                  (ice-9 popen)
                  (ice-9 rdelim)
                  (ice-9 regex)
                  (ice-9 ftw)
                  (srfi srfi-26))
       #:phases
       (modify-phases %standard-phases
         (add-before 'configure 'setenv
           (lambda _
             (setenv "GUILE_AUTO_COMPILE" "0")
             #t))
         (add-after 'install 'wrap-binaries
           (lambda* (#:key inputs outputs #:allow-other-keys)
             (let* ((out (assoc-ref outputs "out"))
                    (effective (read-line
                                (open-pipe* OPEN_READ
                                            "guile" "-c"
                                            "(display (effective-version))")))
                    (deps (map (cut assoc-ref inputs <>)
                               '("guile-lib" "guile-readline")))
                    (scm-path (map (cut string-append <> "/share/guile/site/"
                                        effective) `(,out ,@deps)))
                    (go-path (map (cut string-append <> "/lib/guile/" effective
                                       "/site-ccache/") `(,out ,@deps)))
                    (examples (filter (cut string-match "emacsy" <>)
                                      (scandir (string-append out "/bin/"))))
                    (progs (map (cut string-append out "/bin/" <>)
                                examples)))
               (map (cut wrap-program <>
                         `("GUILE_LOAD_PATH" ":" prefix ,scm-path)
                         `("GUILE_LOAD_COMPILED_PATH" ":" prefix ,go-path))
                    progs)
               #t))))))
    (home-page "https://savannah.nongnu.org/projects/emacsy")
    (synopsis "Embeddable GNU Emacs-like library using Guile")
    (description
     "Emacsy is an embeddable Emacs-like library that uses GNU Guile
as extension language.  Emacsy can give a C program an Emacsy feel with
keymaps, minibuffer, recordable macros, history, tab completion, major
and minor modes, etc., and can also be used as a pure Guile library.  It
comes with a simple counter example using FreeGLUT and browser examples
in C using Gtk+-3 and WebKitGtk.")
    (license license:gpl3+)))

(define-public emacsy-minimal
  (let ((commit "f3bf0dbd803d7805b6ae8303253507ad13922293"))
    (package
      (inherit emacsy)
      (name "emacsy-minimal")
      (version (git-version "v0.4.1" "19" commit))
      (source (origin
                (method git-fetch)
                (uri (git-reference
                      (url "https://git.savannah.gnu.org/git/emacsy.git")
                      (commit commit)))
                (file-name (git-file-name name version))
                (sha256
                 (base32
                  "0ivy28km1p7nlrf63xx3hvrpxf5ld5amk1wcan3k7sqv1kq9mqdb"))))
      (build-system gnu-build-system)
      (inputs
       `(("guile" ,guile-2.2)
         ("guile-lib" ,guile-lib)
         ("guile-readline" ,guile-readline)))
      (propagated-inputs '())
      (arguments
       `(#:configure-flags '("--without-examples")
         #:phases
         (modify-phases %standard-phases
         (add-before 'configure 'setenv
           (lambda _
             (setenv "GUILE_AUTO_COMPILE" "0")
             #t))))))))

(define-public guile-jpeg
  (let ((commit "6a1673578b297c2c1b28e44a76bd5c49e76a5046")
        (revision "0"))
    (package
      (name "guile-jpeg")
      (version (git-version "0.0" revision commit))
      (home-page "https://gitlab.com/wingo/guile-jpeg")
      (source (origin
                (method git-fetch)
                (uri (git-reference (url home-page)
                                    (commit commit)))
                (sha256
                 (base32
                  "05z9m408w3h6aqb5k3r3qa7khir0k10rxwvsrzhkcq1hr5vbmr4m"))
                (file-name (git-file-name name version))
                (modules '((guix build utils)))
                (snippet
                 '(begin
                    ;; Install .go files in the right place.
                    (substitute* "Makefile.am"
                      (("/ccache") "/site-ccache"))
                    #t))))
      (build-system gnu-build-system)
      (native-inputs
       `(("autoconf" ,autoconf)
         ("automake" ,automake)
         ("pkg-config" ,pkg-config)
         ("guile" ,guile-2.2)))
      (synopsis "JPEG file parsing library for Guile")
      (description
       "Guile-JPEG is a Scheme library to parse JPEG image files and to
perform geometrical transforms on JPEG images.")
      (license license:gpl3+))))

(define-public nomad
  (package
    (name "nomad")
    (version "0.1.2-alpha")
    (source (origin
              (method git-fetch)
              (uri (git-reference
                    (url "https://git.savannah.gnu.org/git/nomad.git")
                    (commit version)))
              (file-name (git-file-name name version))
              (sha256
               (base32
                "1dnkr1hmvfkwgxd75dcf93pg39yfgawvdpzdhv991yhghv0qxc9h"))))
    (build-system gnu-build-system)
    (native-inputs
     `(("autoconf" ,autoconf)
       ("automake" ,automake)
       ("bash" ,bash)
       ("pkg-config" ,pkg-config)
       ("libtool" ,libtool)
       ("guile" ,guile-2.2)
       ("glib:bin" ,glib "bin")
       ("texinfo" ,texinfo)
       ("perl" ,perl)))
    (inputs
     `(("guile" ,guile-2.2)
       ("guile-lib" ,guile-lib)
       ("guile-gcrypt" ,guile-gcrypt)
       ("guile-readline" ,guile-readline)
       ("gnutls" ,gnutls)
       ("shroud" ,shroud)
       ("emacsy" ,emacsy-minimal)
       ("glib" ,glib)
       ("dbus-glib" ,dbus-glib)
       ("gtk+" ,gtk+)
       ("gtksourceview" ,gtksourceview)
       ("webkitgtk" ,webkitgtk)
       ("xorg-server" ,xorg-server)))
    (propagated-inputs
     `(("glib" ,glib)
       ("glib-networking" ,glib-networking)
       ("gsettings-desktop-schemas" ,gsettings-desktop-schemas)))
    (arguments
     `(#:modules ((guix build gnu-build-system)
                  (guix build utils)
                  (ice-9 popen)
                  (ice-9 rdelim)
                  (srfi srfi-26))
       #:phases
       (modify-phases %standard-phases
         (add-before 'check 'start-xorg-server
           (lambda* (#:key inputs #:allow-other-keys)
             ;; The test suite requires a running X server.
             (system (format #f "~a/bin/Xvfb :1 &"
                             (assoc-ref inputs "xorg-server")))
             (setenv "DISPLAY" ":1")
             #t))
         (add-after 'install 'wrap-binaries
           (lambda* (#:key inputs outputs #:allow-other-keys)
             (let* ((out (assoc-ref outputs "out"))
                    (gio-deps (map (cut assoc-ref inputs <>) '("glib-networking"
                                                               "glib")))
                    (gio-mod-path (map (cut string-append <> "/lib/gio/modules")
                                       gio-deps))
                    (effective (read-line (open-pipe*
                                           OPEN_READ
                                           "guile" "-c"
                                           "(display (effective-version))")))
                    (deps (map (cut assoc-ref inputs <>)
                               '("emacsy" "guile-lib" "guile-readline"
                                 "shroud")))
                    (scm-path (map (cut string-append <>
                                        "/share/guile/site/" effective)
                                   `(,out ,@deps)))
                    (go-path (map (cut string-append <>
                                       "/lib/guile/" effective "/site-ccache")
                                  `(,out ,@deps)))
                    (progs (map (cut string-append out "/bin/" <>)
                                '("nomad"))))
               (map (cut wrap-program <>
                         `("GIO_EXTRA_MODULES" ":" prefix ,gio-mod-path)
                         `("GUILE_LOAD_PATH" ":" prefix ,scm-path)
                         `("GUILE_LOAD_COMPILED_PATH" ":"
                           prefix ,go-path))
                    progs)
               #t))))))
    (home-page "https://savannah.nongnu.org/projects/nomad/")
    (synopsis "Extensible Web Browser in Guile Scheme")
    (description "Nomad is an Emacs-like Web Browser built using Webkitgtk and
Emacsy.  It has a small C layer and most browser features are fully
programmable in Guile.  It has hooks, keymaps, and self documentation
features.")
    (license license:gpl3+)))

(define-public guile-cv
  (package
    (name "guile-cv")
    (version "0.2.1")
    (source (origin
              (method url-fetch)
              (uri (string-append "mirror://gnu/guile-cv/guile-cv-"
                                  version ".tar.gz"))
              (sha256
               (base32
                "0qdf0s2h1xj5lbhnc1pfw69i3zg08pqy2y6869b92ydfis8r82j9"))))
    (build-system gnu-build-system)
    (arguments
     `(#:phases
       (modify-phases %standard-phases
         (add-after 'unpack 'prepare-build
           (lambda* (#:key inputs outputs #:allow-other-keys)
             (substitute* "configure"
               (("SITEDIR=\"\\$datadir/guile-cv\"")
                "SITEDIR=\"$datadir/guile/site/$GUILE_EFFECTIVE_VERSION\"")
               (("SITECCACHEDIR=\"\\$libdir/guile-cv/")
                "SITECCACHEDIR=\"$libdir/"))
             (substitute* "cv/init.scm"
               (("\\(dynamic-link \"libvigra_c\"\\)")
                (string-append "(dynamic-link \""
                               (assoc-ref inputs "vigra-c")
                               "/lib/libvigra_c\")"))
               (("\\(dynamic-link \"libguile-cv\"\\)")
                (format #f "~s"
                        `(dynamic-link
                          (format #f "~alibguile-cv"
                                  (if (getenv "GUILE_CV_UNINSTALLED")
                                      ""
                                      ,(format #f "~a/lib/"
                                               (assoc-ref outputs "out"))))))))
             (setenv "GUILE_CV_UNINSTALLED" "1")
             ;; Only needed to satisfy the configure script.
             (setenv "LD_LIBRARY_PATH"
                     (string-append (assoc-ref inputs "vigra-c") "/lib"))
             #t)))))
    (inputs
     `(("vigra" ,vigra)
       ("vigra-c" ,vigra-c)
       ("guile" ,guile-2.2)))
    (native-inputs
     `(("texlive" ,(texlive-union (list texlive-booktabs
                                        texlive-lm
                                        texlive-siunitx
                                        texlive-standalone
                                        texlive-xcolor
                                        texlive-fonts-iwona)))
       ("pkg-config" ,pkg-config)))
    (propagated-inputs
     `(("guile-lib" ,guile-lib)))
    (home-page "https://www.gnu.org/software/guile-cv/")
    (synopsis "Computer vision library for Guile")
    (description "Guile-CV is a Computer Vision functional programming library
for the Guile Scheme language.  It is based on Vigra (Vision with Generic
Algorithms), a C++ image processing and analysis library.  Guile-CV contains
bindings to Vigra C (a C wrapper to most of the Vigra functionality) and is
enriched with pure Guile Scheme algorithms, all accessible through a nice,
clean and easy to use high level API.")
    (license license:gpl3+)))

(define-public guile-ffi-fftw
  (let ((commit "294ad9e7491dcb40026d2fec9be2af05263be1c0")
        (revision "2"))
    (package
      (name "guile-ffi-fftw")
      (version (git-version "0" revision commit))
      (source (origin
                (method git-fetch)
                (uri (git-reference
                      (url "https://github.com/lloda/guile-ffi-fftw.git")
                      (commit commit)))
                (file-name (git-file-name "guile-ffi-fftw" version))
                (sha256
                 (base32
                  "08j40a5p6a8pgvhffmzb5rfdnrav2mksy3gfjkdqy93jfj1z5afg"))))
      (build-system guile-build-system)
      (arguments
       `(#:source-directory "mod"
         #:phases
         (modify-phases %standard-phases
           (add-after 'unpack 'prepare-build
             (lambda* (#:key inputs #:allow-other-keys)
               (substitute* "mod/ffi/fftw.scm"
                 (("\\(getenv \"GUILE_FFI_FFTW_LIBFFTW3_PATH\"\\)")
                  (format #f "\"~a/lib\"" (assoc-ref inputs "fftw"))))
               #t))
           (add-after 'build 'check
             (lambda _
               (invoke "guile" "-L" "mod"
                       "-s" "test/test-ffi-fftw.scm"))))))
      (inputs
       `(("fftw" ,fftw)
         ("guile" ,guile-2.2)))
      (home-page "https://github.com/lloda/guile-ffi-fftw/")
      (synopsis "Access FFTW through Guile's FFI")
      (description "This is a minimal set of Guile FFI bindings for the FFTW
library's ‘guru interface’.  It provides two functions: @code{fftw-dft! rank
sign in out} and @code{fftw-dft rank sign in}.  These bindings being minimal,
there is no support for computing & reusing plans, or split r/i transforms, or
anything other than straight complex DFTs.")
      (license license:lgpl3+))))

(define-public srfi-64-driver
  (package
    (name "srfi-64-driver")
    (version "0.1")
    (source (origin
              (method url-fetch)
              (uri (string-append "https://files.ngyro.com/srfi-64-driver/"
                                  "srfi-64-driver-" version ".tar.gz"))
              (sha256
               (base32
                "188b6mb7sjjg0a8zldikinglf40ky8mg8rwh5768gjmch6gkk3ph"))))
    (build-system gnu-build-system)
    (arguments
     `(#:tests? #f
       #:phases
       (modify-phases %standard-phases
         (delete 'build))))
    (native-inputs
     `(("pkg-config" ,pkg-config)))
    (inputs
     `(("guile" ,guile-2.2)))
    (home-page "https://ngyro.com/software/srfi-64-driver.html")
    (synopsis "Automake test driver for SRFI 64 test suites")
    (description "This package provides an Automake test driver that can
run SRFI 64 test suites.  It gives Automake insight into the individual
tests being run, resulting clearer and more specific output.")
    (license license:gpl3+)))

(define-public guile-semver
  (package
    (name "guile-semver")
    (version "0.1.1")
    (source (origin
              (method url-fetch)
              (uri (string-append "https://files.ngyro.com/guile-semver/"
                                  "guile-semver-" version ".tar.gz"))
              (sha256
               (base32
                "109p4n39ln44cxvwdccf9kgb96qx54makvd2ir521ssz6wchjyag"))))
    (build-system gnu-build-system)
    (native-inputs
     `(("pkg-config" ,pkg-config)))
    (inputs
     `(("guile" ,guile-2.2)))
    (home-page "https://ngyro.com/software/guile-semver.html")
    (synopsis "Semantic Versioning (SemVer) for Guile")
    (description "This Guile library provides tools for reading,
comparing, and writing Semantic Versions.  It also includes ranges in
the style of the Node Package Manager (NPM).")
    (license license:gpl3+)))

(define-public guile-hashing
  (package
    (name "guile-hashing")
    (version "1.2.0")
    (home-page "https://github.com/weinholt/hashing")
    (source (origin
              (method git-fetch)
              (uri (git-reference
                    (url home-page)
                    (commit (string-append "v" version))))
              (file-name (git-file-name name version))
              (sha256
               (base32
                "1362d3lmpv7slmv1zmr9wy8panq9sjr9787gc2hagd646mpsfpkl"))))
    (build-system guile-build-system)
    (arguments
     `(#:modules ((guix build guile-build-system)
                  (guix build utils)
                  (srfi srfi-26)
                  (ice-9 ftw))
       #:implicit-inputs? #f                      ;needs nothing but Guile
       #:phases (modify-phases %standard-phases
                  (add-before 'build 'move-sls-files
                    (lambda _
                      ;; Move the source under hashing/ in order to match
                      ;; module names, and rename .sls files to .scm.
                      (define (target file)
                        (string-append "hashing/" file))

                      (define (sls->scm sls)
                        (string-append (string-drop-right sls 4)
                                       ".scm"))

                      (mkdir "hashing")
                      (for-each (lambda (file)
                                  (rename-file file (sls->scm file)))
                                (find-files "." "\\.sls$"))
                      (for-each (lambda (file)
                                  (rename-file file (target file)))
                                (scandir "." (cut string-suffix? ".scm" <>)))
                      (rename-file "private" "hashing/private")
                      #t)))))
    (native-inputs
     `(("guile" ,guile-3.0)))
    (synopsis "Cryprographic hash functions implemented in Scheme")
    (description
     "The @code{(hashing @dots{})} modules implement cryptographic hash
functions in pure R6RS Scheme: CRC, HMAC, MD5, SHA-1, and SHA-2 (SHA-256,
SHA-512).")
    (license license:expat)))

(define-public guile2.2-hashing
  (package
    (inherit guile-hashing)
    (name "guile2.2-hashing")
    (native-inputs
     `(("guile" ,guile-next)))))

(define-public guile3.0-hashing
  (deprecated-package "guile3.0-hashing" guile-hashing))

(define-public guile-webutils
  (let ((commit "8541904f761066dc9c27b1153e9a838be9a55299")
        (revision "0"))
    (package
      (name "guile-webutils")
      (version (git-version "0.1" revision commit))
      (source (origin
                (method git-fetch)
                (uri (git-reference
                      (url "https://notabug.org/cwebber/guile-webutils.git")
                      (commit commit)))
                (file-name (git-file-name name version))
                (sha256
                 (base32
                  "1s9n3hbxd7lfpdi0x8wr0cfvlsf6g62ird9gbspxdrp5p05rbi64"))))
      (build-system gnu-build-system)
      (native-inputs
       `(("autoconf" ,autoconf)
         ("automake" ,automake)
         ("pkg-config" ,pkg-config)
         ("texinfo" ,texinfo)))
      (inputs
       `(("guile" ,guile-2.2)))
      (propagated-inputs
       `(("guile-irregex" ,guile-irregex)
         ("guile-gcrypt" ,guile-gcrypt)))
      (home-page "https://notabug.org/cwebber/guile-webutils")
      (synopsis "Web application authoring utilities for Guile")
      (description
       "This package provides tooling to write web applications in Guile, such
as signed sessions, multipart message support, etc.")
      (license license:gpl3+))))

(define-public guile-lens
  (let ((commit "14b15d07255f9d3f55d40a3b750d13c9ee3a154f")
        (revision "0"))
    (package
      (name "guile-lens")
      (version (git-version "0.1" revision commit))
      (source (origin
                (method git-fetch)
                (uri (git-reference
                      (url "https://gitlab.com/a-sassmannshausen/guile-lens.git")
                      (commit commit)))
                (file-name (git-file-name name version))
                (sha256
                 (base32
                  "0w8jzqyla56yrgj7acsgd4nspyir6zgp3vgxid4xmwhg9wmf1ida"))))
      (build-system gnu-build-system)
      (arguments
       '(#:phases
         (modify-phases %standard-phases
           (add-after 'unpack 'run-hall
             (lambda _
               (setenv "HOME" "/tmp")   ; for ~/.hall
               (invoke "hall" "dist" "-x"))))))
      (native-inputs
       `(("autoconf" ,autoconf)
         ("automake" ,automake)
         ("guile" ,guile-2.2)
         ("guile-hall" ,guile-hall)
         ("pkg-config" ,pkg-config)
         ("texinfo" ,texinfo)))
      (home-page "https://gitlab.com/a-sassmannshausen/guile-lens.git")
      (synopsis "Composable lenses for data structures in Guile")
      (description
       "Guile-Lens is a library implementing lenses in Guile.  The library is
currently a re-implementation of the lentes library for Clojure.  Lenses
provide composable procedures, which can be used to focus, apply functions
over, or update a value in arbitrary data structures.")
      (license license:gpl3+))))

(define-public guile-xapian
  (let ((commit "ede26b808188eb4d14c6b4181c933dfc09c0a22e")
        (revision "0"))
    (package
      (name "guile-xapian")
      (version (git-version "0" revision commit))
      (home-page "https://git.systemreboot.net/guile-xapian")
      (source
       (origin
         (method git-fetch)
         (uri (git-reference (url home-page)
                             (commit commit)))
         (file-name (git-file-name name version))
         (sha256
          (base32
           "07a9fmqi3pm6mbbpzi01mjwrqwnljs2rnc3603sq49dz4lf663gb"))))
      (build-system gnu-build-system)
      (arguments
       '(#:make-flags '("GUILE_AUTO_COMPILE=0"))) ; to prevent guild warnings
      (inputs
       `(("guile" ,guile-2.2)
         ("xapian" ,xapian)
         ("zlib" ,zlib)))
      (native-inputs
       `(("autoconf" ,autoconf)
         ("autoconf-archive" ,autoconf-archive)
         ("automake" ,automake)
         ("libtool" ,libtool)
         ("pkg-config" ,pkg-config)
         ("swig" ,swig)))
      (synopsis "Guile bindings for Xapian")
      (description "@code{guile-xapian} provides Guile bindings for Xapian, a
search engine library.  Xapian is a highly adaptable toolkit which allows
developers to easily add advanced indexing and search facilities to their own
applications.  It has built-in support for several families of weighting
models and also supports a rich set of boolean query operators.")
      (license license:gpl2+))))

(define-public guile3.0-xapian
  (package
    (inherit guile-xapian)
    (name "guile3.0-xapian")
    (inputs
     `(("guile" ,guile-next)
       ,@(alist-delete "guile" (package-inputs guile-xapian))))))

(define-public guile-torrent
  (package
    (name "guile-torrent")
    (version "0.1.3")
    (source (origin (method git-fetch)
                    (uri (git-reference
                          (url
                           "https://github.com/o-nly/torrent.git")
                          (commit version)))
                    (file-name (git-file-name name version))
                    (sha256
                     (base32
                      "1yiagi55ncq1x7s9n7salzywjm4l96y3n7y3s47a9anvz87mrmim"))))
    (build-system gnu-build-system)
    (native-inputs
     `(("autoconf" ,autoconf)
       ("automake" ,automake)
       ("guile" ,guile-2.2)
       ("texinfo" ,texinfo)
       ("perl" ,perl)
       ("pkg-config" ,pkg-config)))
    (propagated-inputs
     `(("guile-gcrypt" ,guile-gcrypt)))
    (home-page "https://github.com/o-nly/torrent")
    (synopsis "Torrent library for GNU Guile")
    (description "This package provides facilities for working with
@code{.torrent} or metainfo files.  Implements a bencode reader and writer
according to Bitorrent BEP003.")
    (license license:gpl3+)))

(define-public guile-irc
  (let ((commit "375d3bde9c6ae7ccc9d7cc65817966b6fda8f26a")
        (revision "0"))
    (package
      (name "guile-irc")
      (version (git-version "0.3.0" revision commit))
      (source (origin
                (method git-fetch)
                (uri (git-reference
                      (url "https://github.com/rekado/guile-irc.git")
                      (commit commit)))
                (file-name (git-file-name name version))
                (sha256
                 (base32
                  "113lcckcywrz9060w1c3fnvr8d7crdsjgsv4h47hgmr1slgadl4y"))))
      (build-system gnu-build-system)
      (arguments
       `(#:configure-flags '("--enable-gnutls=yes")))
      (native-inputs
       `(("autoconf" ,autoconf)
         ("automake" ,automake)
         ("texinfo" ,texinfo)))
      (inputs
       `(("gnutls" ,gnutls)
         ("guile" ,guile-2.2)))
      (home-page "https://github.com/rekado/guile-irc")
      (synopsis "IRC library for Guile")
      (description "This package provides a Guile library for @dfn{Internet
Relay Chat} (IRC).")
      ;; Some file headers incorrectly say LGPLv2+.
      (license license:lgpl2.1+))))<|MERGE_RESOLUTION|>--- conflicted
+++ resolved
@@ -2218,11 +2218,7 @@
                       #t)))))
     (native-inputs `(("pkg-config" ,pkg-config)
                      ("tzdata" ,tzdata-for-tests)))
-<<<<<<< HEAD
     (inputs `(("guile" ,guile-3.0)))
-=======
-    (inputs `(("guile" ,guile-2.2.7)))       ;fix <https://bugs.gnu.org/37237>
->>>>>>> 4de63cf3
     (home-page "https://www.gnu.org/software/mcron/")
     (synopsis "Run jobs at scheduled times")
     (description
