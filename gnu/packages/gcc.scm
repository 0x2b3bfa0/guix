;;; GNU Guix --- Functional package management for GNU
;;; Copyright © 2012, 2013, 2014, 2015, 2016, 2017 Ludovic Courtès <ludo@gnu.org>
;;; Copyright © 2014, 2015 Mark H Weaver <mhw@netris.org>
;;; Copyright © 2014, 2015, 2016, 2017 Ricardo Wurmus <rekado@elephly.net>
;;; Copyright © 2015 Andreas Enge <andreas@enge.fr>
;;; Copyright © 2015, 2016, 2017 Efraim Flashner <efraim@flashner.co.il>
;;; Copyright © 2016 Carlos Sánchez de La Lama <csanchezdll@gmail.com>
;;;
;;; This file is part of GNU Guix.
;;;
;;; GNU Guix is free software; you can redistribute it and/or modify it
;;; under the terms of the GNU General Public License as published by
;;; the Free Software Foundation; either version 3 of the License, or (at
;;; your option) any later version.
;;;
;;; GNU Guix is distributed in the hope that it will be useful, but
;;; WITHOUT ANY WARRANTY; without even the implied warranty of
;;; MERCHANTABILITY or FITNESS FOR A PARTICULAR PURPOSE.  See the
;;; GNU General Public License for more details.
;;;
;;; You should have received a copy of the GNU General Public License
;;; along with GNU Guix.  If not, see <http://www.gnu.org/licenses/>.

(define-module (gnu packages gcc)
  #:use-module ((guix licenses)
                #:select (gpl3+ gpl2+ lgpl2.1+ lgpl2.0+ fdl1.3+))
  #:use-module (gnu packages)
  #:use-module (gnu packages bootstrap)
  #:use-module (gnu packages compression)
  #:use-module (gnu packages multiprecision)
  #:use-module (gnu packages texinfo)
  #:use-module (gnu packages dejagnu)
  #:use-module (gnu packages documentation)
  #:use-module (gnu packages xml)
  #:use-module (gnu packages docbook)
  #:use-module (gnu packages graphviz)
  #:use-module (gnu packages elf)
  #:use-module (gnu packages perl)
  #:use-module (guix packages)
  #:use-module (guix download)
  #:use-module (guix build-system gnu)
  #:use-module (guix build-system trivial)
  #:use-module (guix utils)
  #:use-module (srfi srfi-1)
  #:use-module (ice-9 regex))

(define %gcc-infrastructure
  ;; Base URL for GCC's infrastructure.
  "mirror://gcc/infrastructure/")

(define (gcc-configure-flags-for-triplet target)
  "Return a list of additional GCC `configure' flags for TARGET, a GNU triplet.

The purpose of this procedure is to translate extended GNU triplets---e.g.,
where the OS part is overloaded to denote a specific ABI---into GCC
`configure' options.  We take extended GNU triplets that glibc recognizes."
  (cond ((string-match "^mips64el.*gnuabin?64$" target)
         ;; Triplets recognized by glibc as denoting the N64 ABI; see
         ;; ports/sysdeps/mips/preconfigure.
         '("--with-abi=64"))

        ((string-match "^arm.*-gnueabihf$" target)
         '("--with-arch=armv7-a"
           "--with-float=hard"
           "--with-mode=thumb"
           "--with-fpu=neon"))

        (else
         ;; TODO: Add `arm.*-gnueabi', etc.
         '())))

(define-public gcc-4.7
  (let* ((stripped? #t)      ;whether to strip the compiler, not the libraries
         (maybe-target-tools
          (lambda ()
            ;; Return the `_FOR_TARGET' variables that are needed when
            ;; cross-compiling GCC.
            (let ((target (%current-target-system)))
              (if target
                  (map (lambda (var tool)
                         (string-append (string-append var "_FOR_TARGET")
                                        "=" target "-" tool))
                       '("CC"  "CXX" "LD" "AR" "NM" "RANLIB" "STRIP")
                       '("gcc" "g++" "ld" "ar" "nm" "ranlib" "strip"))
                  '()))))
         (libdir
          (let ((base '(or (assoc-ref outputs "lib")
                           (assoc-ref outputs "out"))))
            (lambda ()
              ;; Return the directory that contains lib/libgcc_s.so et al.
              (if (%current-target-system)
                  `(string-append ,base "/" ,(%current-target-system))
                  base))))
         (configure-flags
          (lambda ()
            ;; This is terrible.  Since we have two levels of quasiquotation,
            ;; we have to do this convoluted thing just so we can insert the
            ;; contents of (maybe-target-tools).
            (list 'quasiquote
                  (append
                   '("--enable-plugin"
                     "--enable-languages=c,c++"
                     "--disable-multilib"
                     "--with-system-zlib"

                     ;; No pre-compiled libstdc++ headers, to save space.
                     "--disable-libstdcxx-pch"

                     "--with-local-prefix=/no-gcc-local-prefix"

                     ;; With a separate "lib" output, the build system
                     ;; incorrectly guesses GPLUSPLUS_INCLUDE_DIR, so force
                     ;; it.  (Don't use a versioned sub-directory, that's
                     ;; unnecessary.)
                     ,(string-append "--with-gxx-include-dir="
                                     (assoc-ref %outputs "out")
                                     "/include/c++")

                     ,(let ((libc (assoc-ref %build-inputs "libc")))
                        (if libc
                            (string-append "--with-native-system-header-dir=" libc
                                           "/include")
                            "--without-headers")))

                   ;; Pass the right options for the target triplet.
                   (let ((triplet
                          (or (%current-target-system)
                              (nix-system->gnu-triplet (%current-system)))))
                     (gcc-configure-flags-for-triplet triplet))

                   (maybe-target-tools))))))
    (package
      (name "gcc")
      (version "4.7.4")
      (source (origin
               (method url-fetch)
               (uri (string-append "mirror://gnu/gcc/gcc-"
                                   version "/gcc-" version ".tar.bz2"))
               (patches (search-patches "gcc-4-compile-with-gcc-5.patch"))
               (sha256
                (base32
                 "10k2k71kxgay283ylbbhhs51cl55zn2q38vj5pk4k950qdnirrlj"))
               (patches (search-patches "gcc-fix-texi2pod.patch"))))
      (build-system gnu-build-system)

      ;; Separate out the run-time support libraries because all the
      ;; dynamic-linked objects depend on it.
      (outputs '("out"                    ;commands, etc. (60+ MiB)
                 "lib"                    ;libgcc_s, libgomp, etc. (15+ MiB)
                 "debug"))                ;debug symbols of run-time libraries

      (inputs `(("gmp" ,gmp)
                ("mpfr" ,mpfr)
                ("mpc" ,mpc)
                ("libelf" ,libelf)
                ("zlib" ,zlib)))

      ;; GCC < 5 is one of the few packages that doesn't ship .info files.
      ;; Newer texinfos fail to build the manual, so we use an older one.
      (native-inputs `(("perl" ,perl)   ;for manpages
                       ("texinfo" ,texinfo-5)))

      (arguments
       `(#:out-of-source? #t
         #:configure-flags ,(configure-flags)
         #:make-flags
         ;; None of the flags below are needed when doing a Canadian cross.
         ;; TODO: Simplify this.
         ,(if (%current-target-system)
              (if stripped?
                  ''("CFLAGS=-g0 -O2")
                  ''())
              `(let* ((libc        (assoc-ref %build-inputs "libc"))
                      (libc-native (or (assoc-ref %build-inputs "libc-native")
                                       libc)))
                 `(,@(if libc
                         (list (string-append "LDFLAGS_FOR_TARGET="
                                              "-B" libc "/lib "
                                              "-Wl,-dynamic-linker "
                                              "-Wl," libc
                                              ,(glibc-dynamic-linker)))
                         '())

                   ;; Native programs like 'genhooks' also need that right.
                   ,(string-append "LDFLAGS="
                                   "-Wl,-rpath=" libc-native "/lib "
                                   "-Wl,-dynamic-linker "
                                   "-Wl," libc-native ,(glibc-dynamic-linker))
                   ,(string-append "BOOT_CFLAGS=-O2 "
                                   ,(if stripped? "-g0" "-g")))))

         #:tests? #f

         #:phases
         (alist-cons-before
          'configure 'pre-configure
          (lambda* (#:key inputs outputs #:allow-other-keys)
            (let ((libdir ,(libdir))
                  (libc   (assoc-ref inputs "libc")))
              (when libc
                ;; The following is not performed for `--without-headers'
                ;; cross-compiler builds.

                ;; Join multi-line definitions of GLIBC_DYNAMIC_LINKER* into a
                ;; single line, to allow the next step to work properly.
                (for-each
                 (lambda (x)
                   (substitute* (find-files "gcc/config"
                                            "^(linux|gnu|sysv4)(64|-elf|-eabi)?\\.h$")
                     (("(#define (GLIBC|GNU_USER)_DYNAMIC_LINKER.*)\\\\\n$" _ line)
                      line)))
                 '(1 2 3))

                ;; Fix the dynamic linker's file name.
                (substitute* (find-files "gcc/config"
                                         "^(linux|gnu|sysv4)(64|-elf|-eabi)?\\.h$")
                  (("#define (GLIBC|GNU_USER)_DYNAMIC_LINKER([^ \t]*).*$"
                    _ gnu-user suffix)
                   (format #f "#define ~a_DYNAMIC_LINKER~a \"~a\"~%"
                           gnu-user suffix
                           (string-append libc ,(glibc-dynamic-linker)))))

                ;; Tell where to find libstdc++, libc, and `?crt*.o', except
                ;; `crt{begin,end}.o', which come with GCC.
                (substitute* (find-files "gcc/config"
                                         "^gnu-user.*\\.h$")
                  (("#define GNU_USER_TARGET_LIB_SPEC (.*)$" _ suffix)
                   ;; Help libgcc_s.so be found (see also below.)  Always use
                   ;; '-lgcc_s' so that libgcc_s.so is always found by those
                   ;; programs that use 'pthread_cancel' (glibc dlopens
                   ;; libgcc_s.so when pthread_cancel support is needed, but
                   ;; having it in the application's RUNPATH isn't enough; see
                   ;; <http://sourceware.org/ml/libc-help/2013-11/msg00023.html>.)
                   ;;
                   ;; NOTE: The '-lgcc_s' added below needs to be removed in a
                   ;; later phase of %gcc-static.  If you change the string
                   ;; below, make sure to update the relevant code in
                   ;; %gcc-static package as needed.
                   (format #f "#define GNU_USER_TARGET_LIB_SPEC \
\"-L~a/lib %{!static:-rpath=~a/lib %{!static-libgcc:-rpath=~a/lib -lgcc_s}} \" ~a"
                           libc libc libdir suffix))
                  (("#define GNU_USER_TARGET_STARTFILE_SPEC.*$" line)
                   (format #f "#define STANDARD_STARTFILE_PREFIX_1 \"~a/lib\"
#define STANDARD_STARTFILE_PREFIX_2 \"\"
~a"
                           libc line)))

              ;; The rs6000 (a.k.a. powerpc) config in GCC does not use
              ;; GNU_USER_* defines.  Do the above for this case.
              (substitute*
                  "gcc/config/rs6000/sysv4.h"
                (("#define LIB_LINUX_SPEC (.*)$" _ suffix)
                 (format #f "#define LIB_LINUX_SPEC \
\"-L~a/lib %{!static:-rpath=~a/lib %{!static-libgcc:-rpath=~a/lib -lgcc_s}} \" ~a"
                         libc libc libdir suffix))
                (("#define	STARTFILE_LINUX_SPEC.*$" line)
                 (format #f "#define STANDARD_STARTFILE_PREFIX_1 \"~a/lib\"
#define STANDARD_STARTFILE_PREFIX_2 \"\"
~a"
                         libc line))))

              ;; Don't retain a dependency on the build-time sed.
              (substitute* "fixincludes/fixincl.x"
                (("static char const sed_cmd_z\\[\\] =.*;")
                 "static char const sed_cmd_z[] = \"sed\";"))

              ;; Aarch64 support didn't land in GCC until the 4.8 series.
              (when (file-exists? "gcc/config/aarch64")
                ;; Force Aarch64 libdir to be /lib and not /lib64
                (substitute* "gcc/config/aarch64/t-aarch64-linux"
                  (("lib64") "lib")))

              (when (file-exists? "libbacktrace")
                ;; GCC 4.8+ comes with libbacktrace.  By default it builds
                ;; with -Werror, which fails with a -Wcast-qual error in glibc
                ;; 2.21's stdlib-bsearch.h.  Remove -Werror.
                (substitute* "libbacktrace/configure"
                  (("WARN_FLAGS=(.*)-Werror" _ flags)
                   (string-append "WARN_FLAGS=" flags)))

                (when (file-exists? "libsanitizer/libbacktrace")
                  ;; Same in libsanitizer's bundled copy (!) found in 4.9+.
                  (substitute* "libsanitizer/libbacktrace/Makefile.in"
                    (("-Werror")
                     ""))))

              ;; Add a RUNPATH to libstdc++.so so that it finds libgcc_s.
              ;; See <https://gcc.gnu.org/bugzilla/show_bug.cgi?id=32354>
              ;; and <http://bugs.gnu.org/20358>.
              (substitute* "libstdc++-v3/src/Makefile.in"
                (("^OPT_LDFLAGS = ")
                 "OPT_LDFLAGS = -Wl,-rpath=$(libdir) "))

              ;; Move libstdc++*-gdb.py to the "lib" output to avoid a
              ;; circularity between "out" and "lib".  (Note:
              ;; --with-python-dir is useless because it imposes $(prefix) as
              ;; the parent directory.)
              (substitute* "libstdc++-v3/python/Makefile.in"
                (("pythondir = .*$")
                 (string-append "pythondir = " libdir "/share"
                                "/gcc-$(gcc_version)/python\n")))

              ;; Avoid another circularity between the outputs: this #define
              ;; ends up in auto-host.h in the "lib" output, referring to
              ;; "out".  (This variable is used to augment cpp's search path,
              ;; but there's nothing useful to look for here.)
              (substitute* "gcc/config.in"
                (("PREFIX_INCLUDE_DIR")
                 "PREFIX_INCLUDE_DIR_isnt_necessary_here"))))

          (alist-cons-after
           'configure 'post-configure
           (lambda _
             ;; Don't store configure flags, to avoid retaining references to
             ;; build-time dependencies---e.g., `--with-ppl=/gnu/store/xxx'.
             (substitute* "Makefile"
               (("^TOPLEVEL_CONFIGURE_ARGUMENTS=(.*)$" _ rest)
                "TOPLEVEL_CONFIGURE_ARGUMENTS=\n")))
           %standard-phases))))

      (native-search-paths
       ;; Use the language-specific variables rather than 'CPATH' because they
       ;; are equivalent to '-isystem' whereas 'CPATH' is equivalent to '-I'.
       ;; The intent is to allow headers that are in the search path to be
       ;; treated as "system headers" (headers exempt from warnings) just like
       ;; the typical /usr/include headers on an FHS system.
       (list (search-path-specification
              (variable "C_INCLUDE_PATH")
              (files '("include")))
             (search-path-specification
              (variable "CPLUS_INCLUDE_PATH")
              (files '("include")))
             (search-path-specification
              (variable "LIBRARY_PATH")
              (files '("lib" "lib64")))))

      (properties `((gcc-libc . ,(assoc-ref inputs "libc"))))
      (synopsis "GNU Compiler Collection")
      (description
       "GCC is the GNU Compiler Collection.  It provides compiler front-ends
for several languages, including C, C++, Objective-C, Fortran, Java, Ada, and
Go.  It also includes runtime support libraries for these languages.")
      (license gpl3+)
      (supported-systems (delete "aarch64-linux" %supported-systems))
      (home-page "https://gcc.gnu.org/"))))

(define-public gcc-4.8
  (package (inherit gcc-4.7)
    (version "4.8.5")
    (source (origin
              (method url-fetch)
              (uri (string-append "mirror://gnu/gcc/gcc-"
                                  version "/gcc-" version ".tar.bz2"))
              (sha256
               (base32
                "08yggr18v373a1ihj0rg2vd6psnic42b518xcgp3r9k81xz1xyr2"))
              (patches (search-patches "gcc-arm-link-spec-fix.patch"
                                       "gcc-fix-texi2pod.patch"))))
    (supported-systems %supported-systems)
    (inputs
     `(("isl" ,isl-0.11)
       ("cloog" ,cloog)
       ,@(package-inputs gcc-4.7)))))

(define-public gcc-4.9
  (package (inherit gcc-4.8)
    (version "4.9.4")
    (source (origin
              (method url-fetch)
              (uri (string-append "mirror://gnu/gcc/gcc-"
                                  version "/gcc-" version ".tar.bz2"))
              (sha256
               (base32
                "14l06m7nvcvb0igkbip58x59w3nq6315k6jcz3wr9ch1rn9d44bc"))
              (patches (search-patches "gcc-arm-bug-71399.patch"
                                       "gcc-libvtv-runpath.patch"
                                       "gcc-fix-texi2pod.patch"))))
    ;; Override inherited texinfo-5 with latest version.
    (native-inputs `(("perl" ,perl)   ;for manpages
                     ("texinfo" ,texinfo)))))

(define-public gcc-5
  ;; Note: GCC >= 5 ships with .info files but 'make install' fails to install
  ;; them in a VPATH build.
  (package (inherit gcc-4.9)
    (version "5.5.0")
    (source (origin
              (method url-fetch)
              (uri (string-append "mirror://gnu/gcc/gcc-"
                                  version "/gcc-" version ".tar.xz"))
              (sha256
               (base32
                "11zd1hgzkli3b2v70qsm2hyqppngd4616qc96lmm9zl2kl9yl32k"))
              (patches (search-patches "gcc-arm-bug-71399.patch"
                                       "gcc-strmov-store-file-names.patch"
                                       "gcc-5.0-libvtv-runpath.patch"
                                       "gcc-5-source-date-epoch-1.patch"
                                       "gcc-5-source-date-epoch-2.patch"
                                       "gcc-fix-texi2pod.patch"))))
    (inputs
     `(("isl" ,isl)
       ,@(package-inputs gcc-4.7)))))

(define-public gcc-6
  (package
    (inherit gcc-5)
    (version "6.4.0")
    (source (origin
              (method url-fetch)
              (uri (string-append "mirror://gnu/gcc/gcc-"
                                  version "/gcc-" version ".tar.xz"))
              (sha256
               (base32
                "1m0lr7938lw5d773dkvwld90hjlcq2282517d1gwvrfzmwgg42w5"))
              (patches (search-patches "gcc-strmov-store-file-names.patch"
<<<<<<< HEAD
                                       "gcc-5.0-libvtv-runpath.patch"))))))
=======
                                       "gcc-6-source-date-epoch-1.patch"
                                       "gcc-6-source-date-epoch-2.patch"
                                       "gcc-5.0-libvtv-runpath.patch"))))
    (inputs
     `(("isl" ,isl)
       ,@(package-inputs gcc-4.7)))))
>>>>>>> 35377cfa

(define-public gcc-7
  (package
    (inherit gcc-6)
    (version "7.2.0")
    (source (origin
              (method url-fetch)
              (uri (string-append "mirror://gnu/gcc/gcc-"
                                  version "/gcc-" version ".tar.xz"))
              (sha256
               (base32
                "16j7i0888j2f1yp9l0nhji6cq65dy6y4nwy8868a8njbzzwavxqw"))
              (patches (search-patches "gcc-strmov-store-file-names.patch"
                                       "gcc-5.0-libvtv-runpath.patch"))))
    (description
     "GCC is the GNU Compiler Collection.  It provides compiler front-ends
for several languages, including C, C++, Objective-C, Fortran, Ada, and Go.
It also includes runtime support libraries for these languages.")))

;; Note: When changing the default gcc version, update
;;       the gcc-toolchain-* definitions and the gfortran definition
;;       accordingly.
(define-public gcc gcc-5)

(define-public (make-libstdc++ gcc)
  "Return a libstdc++ package based on GCC.  The primary use case is when
using compilers other than GCC."
  (package
    (inherit gcc)
    (name "libstdc++")
    (arguments
     `(#:out-of-source? #t
       #:phases (alist-cons-before
                 'configure 'chdir
                 (lambda _
                   (chdir "libstdc++-v3"))
                 %standard-phases)
       #:configure-flags `("--disable-libstdcxx-pch"
                           ,(string-append "--with-gxx-include-dir="
                                           (assoc-ref %outputs "out")
                                           "/include"))))
    (outputs '("out" "debug"))
    (inputs '())
    (native-inputs '())
    (propagated-inputs '())
    (synopsis "GNU C++ standard library")))

(define-public libstdc++-4.9
  (make-libstdc++ gcc-4.9))

(define (make-libiberty gcc)
  "Return a libiberty package based on GCC."
  (package
    (inherit gcc)
    (name "libiberty")
    (arguments
     `(#:out-of-source? #t
       #:phases
       (modify-phases %standard-phases
         (add-before 'configure 'chdir
                     (lambda _
                       (chdir "libiberty")
                       #t))
         (replace
          'install
          (lambda* (#:key outputs #:allow-other-keys)
            (let* ((out     (assoc-ref outputs "out"))
                   (lib     (string-append out "/lib/"))
                   (include (string-append out "/include/")))
              (mkdir-p lib)
              (mkdir-p include)
              (copy-file "libiberty.a"
                         (string-append lib "libiberty.a"))
              (copy-file "../include/libiberty.h"
                         (string-append include "libiberty.h"))
              #t))))))
    (inputs '())
    (outputs '("out"))
    (native-inputs '())
    (propagated-inputs '())
    (synopsis "Collection of subroutines used by various GNU programs")))

(define-public libiberty
  (make-libiberty gcc))

(define* (custom-gcc gcc name languages
                     #:optional
                     (search-paths (package-native-search-paths gcc))
                     #:key (separate-lib-output? #t))
  "Return a custom version of GCC that supports LANGUAGES.  Use SEARCH-PATHS
as the 'native-search-paths' field."
  (package (inherit gcc)
    (name name)
    (outputs (if separate-lib-output?
                 (package-outputs gcc)
                 (delete "lib" (package-outputs gcc))))
    (native-search-paths search-paths)
    (arguments
     (substitute-keyword-arguments `(#:modules ((guix build gnu-build-system)
                                                (guix build utils)
                                                (ice-9 regex)
                                                (srfi srfi-1)
                                                (srfi srfi-26))
                                               ,@(package-arguments gcc))
       ((#:configure-flags flags)
        `(cons (string-append "--enable-languages="
                              ,(string-join languages ","))
               (remove (cut string-match "--enable-languages.*" <>)
                       ,flags)))
       ((#:phases phases)
        `(modify-phases ,phases
           (add-after 'install 'remove-broken-or-conflicting-files
             (lambda* (#:key outputs #:allow-other-keys)
               (for-each delete-file
                         (find-files (string-append (assoc-ref outputs "out") "/bin")
                                     ".*(c\\+\\+|cpp|g\\+\\+|gcov|gcc.*)"))
               #t))))))))

(define %generic-search-paths
  ;; This is the language-neutral search path for GCC.  Entries in $CPATH are
  ;; not considered "system headers", which means GCC can raise warnings for
  ;; issues in those headers.  'CPATH' is the only one that works for
  ;; front-ends not in the C family.
  (list (search-path-specification
         (variable "CPATH")
         (files '("include")))
        (search-path-specification
         (variable "LIBRARY_PATH")
         (files '("lib" "lib64")))))

(define-public gfortran-4.8
  (custom-gcc gcc-4.8 "gfortran" '("fortran")
              %generic-search-paths))

(define-public gfortran-4.9
  (custom-gcc gcc-4.9 "gfortran" '("fortran")
              %generic-search-paths))

(define-public gfortran-5
  (custom-gcc gcc-5 "gfortran" '("fortran")
              %generic-search-paths))

(define-public gfortran-6
  (custom-gcc gcc-6 "gfortran" '("fortran")
              %generic-search-paths))

(define-public gfortran-7
  (custom-gcc gcc-7 "gfortran" '("fortran")
              %generic-search-paths))

(define-public gfortran
  ;; Note: Update this when GCC changes!  We cannot use
  ;; (custom-gcc gcc "fortran" …) because that would lead to a package object
  ;; that is not 'eq?' with GFORTRAN-5, and thus 'fold-packages' would
  ;; report two gfortran@5 that are in fact identical.
  gfortran-5)

(define-public gccgo-4.9
  (custom-gcc gcc-4.9 "gccgo" '("go")
              %generic-search-paths
              ;; Suppress the separate "lib" output, because otherwise the
              ;; "lib" and "out" outputs would refer to each other, creating
              ;; a cyclic dependency.  <http://debbugs.gnu.org/18101>
              #:separate-lib-output? #f))

(define-public gcc-objc-4.8
  (custom-gcc gcc-4.8 "gcc-objc" '("objc")
              (list (search-path-specification
                     (variable "OBJC_INCLUDE_PATH")
                     (files '("include")))
                    (search-path-specification
                     (variable "LIBRARY_PATH")
                     (files '("lib" "lib64"))))))

(define-public gcc-objc-4.9
  (custom-gcc gcc-4.9 "gcc-objc" '("objc")
              (list (search-path-specification
                     (variable "OBJC_INCLUDE_PATH")
                     (files '("include")))
                    (search-path-specification
                     (variable "LIBRARY_PATH")
                     (files '("lib" "lib64"))))))

(define-public gcc-objc-5
  (custom-gcc gcc-5 "gcc-objc" '("objc")
              (list (search-path-specification
                     (variable "OBJC_INCLUDE_PATH")
                     (files '("include")))
                    (search-path-specification
                     (variable "LIBRARY_PATH")
                     (files '("lib" "lib64"))))))

(define-public gcc-objc-6
  (custom-gcc gcc-6 "gcc-objc" '("objc")
              (list (search-path-specification
                     (variable "OBJC_INCLUDE_PATH")
                     (files '("include")))
                    (search-path-specification
                     (variable "LIBRARY_PATH")
                     (files '("lib" "lib64"))))))

(define-public gcc-objc-7
  (custom-gcc gcc-7 "gcc-objc" '("objc")
              (list (search-path-specification
                     (variable "OBJC_INCLUDE_PATH")
                     (files '("include")))
                    (search-path-specification
                     (variable "LIBRARY_PATH")
                     (files '("lib" "lib64"))))))

(define-public gcc-objc gcc-objc-5)

(define-public gcc-objc++-4.8
  (custom-gcc gcc-4.8 "gcc-objc++" '("obj-c++")
              (list (search-path-specification
                     (variable "OBJCPLUS_INCLUDE_PATH")
                     (files '("include")))
                    (search-path-specification
                     (variable "LIBRARY_PATH")
                     (files '("lib" "lib64"))))))

(define-public gcc-objc++-4.9
  (custom-gcc gcc-4.9 "gcc-objc++" '("obj-c++")
              (list (search-path-specification
                     (variable "OBJCPLUS_INCLUDE_PATH")
                     (files '("include")))
                    (search-path-specification
                     (variable "LIBRARY_PATH")
                     (files '("lib" "lib64"))))))

(define-public gcc-objc++-5
  (custom-gcc gcc-5 "gcc-objc++" '("obj-c++")
              (list (search-path-specification
                     (variable "OBJCPLUS_INCLUDE_PATH")
                     (files '("include")))
                    (search-path-specification
                     (variable "LIBRARY_PATH")
                     (files '("lib" "lib64"))))))

(define-public gcc-objc++-6
  (custom-gcc gcc-6 "gcc-objc++" '("obj-c++")
              (list (search-path-specification
                     (variable "OBJCPLUS_INCLUDE_PATH")
                     (files '("include")))
                    (search-path-specification
                     (variable "LIBRARY_PATH")
                     (files '("lib" "lib64"))))))

(define-public gcc-objc++-7
  (custom-gcc gcc-7 "gcc-objc++" '("obj-c++")
              (list (search-path-specification
                     (variable "OBJCPLUS_INCLUDE_PATH")
                     (files '("include")))
                    (search-path-specification
                     (variable "LIBRARY_PATH")
                     (files '("lib" "lib64"))))))

(define-public gcc-objc++ gcc-objc++-5)

(define (make-libstdc++-doc gcc)
  "Return a package with the libstdc++ documentation for GCC."
  (package
    (inherit gcc)
    (name "libstdc++-doc")
    (version (package-version gcc))
    (synopsis "GNU libstdc++ documentation")
    (outputs '("out"))
    (native-inputs `(("doxygen" ,doxygen)
                     ("texinfo" ,texinfo)
                     ("libxml2" ,libxml2)
                     ("libxslt" ,libxslt)
                     ("docbook-xml" ,docbook-xml)
                     ("docbook-xsl" ,docbook-xsl)
                     ("graphviz" ,graphviz))) ;for 'dot', invoked by 'doxygen'
    (inputs '())
    (propagated-inputs '())
    (arguments
     '(#:out-of-source? #t
       #:tests? #f                                ;it's just documentation
       #:phases (modify-phases %standard-phases
                  (add-before 'configure 'chdir
                              (lambda _
                                (chdir "libstdc++-v3")))
                  (add-before 'configure 'set-xsl-directory
                              (lambda* (#:key inputs #:allow-other-keys)
                                (let ((docbook (assoc-ref inputs "docbook-xsl")))
                                  (substitute* (find-files "doc"
                                                           "^Makefile\\.in$")
                                    (("@XSL_STYLE_DIR@")
                                     (string-append
                                      docbook "/xml/xsl/"
                                      (strip-store-file-name docbook)))))))
                  (replace 'build
                           (lambda _
                             ;; XXX: There's also a 'doc-info' target, but it
                             ;; relies on docbook2X, which itself relies on
                             ;; DocBook 4.1.2, which is not really usable
                             ;; (lacks a catalog.xml.)
                             (zero? (system* "make"
                                             "doc-html"
                                             "doc-man"))))
                  (replace 'install
                           (lambda* (#:key outputs #:allow-other-keys)
                             (let ((out (assoc-ref outputs "out")))
                               (zero? (system* "make"
                                               "doc-install-html"
                                               "doc-install-man"))))))))))

(define-public libstdc++-doc-4.9
  (make-libstdc++-doc gcc-4.9))

(define-public libstdc++-doc-5
  (make-libstdc++-doc gcc-5))

(define-public isl
  (package
    (name "isl")
    (version "0.18")
    (source (origin
             (method url-fetch)
             (uri (list (string-append
                         "http://isl.gforge.inria.fr/isl-"
                         version
                         ".tar.bz2")
                        (string-append %gcc-infrastructure
                                       name "-" version ".tar.gz")))
             (sha256
              (base32
               "06ybml6llhi4i56q90jnimbcgk1lpcdwhy9nxdxra2hxz3bhz2vb"))))
    (build-system gnu-build-system)
    (inputs `(("gmp" ,gmp)))
    (home-page "http://isl.gforge.inria.fr/")
    (synopsis
     "Manipulating sets and relations of integer points \
bounded by linear constraints")
    (description
     "isl is a library for manipulating sets and relations of integer points
bounded by linear constraints.  Supported operations on sets include
intersection, union, set difference, emptiness check, convex hull, (integer)
affine hull, integer projection, computing the lexicographic minimum using
parametric integer programming, coalescing and parametric vertex
enumeration.  It also includes an ILP solver based on generalized basis
reduction, transitive closures on maps (which may encode infinite graphs),
dependence analysis and bounds on piecewise step-polynomials.")
    (license lgpl2.1+)))

(define-public isl-0.11
  (package
    (inherit isl)
    (name "isl")
    (version "0.11.1")
    (source (origin
             (method url-fetch)
             (uri (list (string-append
                         "http://isl.gforge.inria.fr/isl-"
                         version
                         ".tar.bz2")
                        (string-append %gcc-infrastructure
                                       name "-" version ".tar.gz")))
             (sha256
              (base32
               "13d9cqa5rzhbjq0xf0b2dyxag7pqa72xj9dhsa03m8ccr1a4npq9"))
             (patches (search-patches "isl-0.11.1-aarch64-support.patch"))))))

(define-public cloog
  (package
    (name "cloog")
    (version "0.18.0")
    (source
     (origin
      (method url-fetch)
      (uri (list (string-append
                  "http://www.bastoul.net/cloog/pages/download/count.php3?url=cloog-"
                  version
                  ".tar.gz")
                 (string-append %gcc-infrastructure
                                name "-" version ".tar.gz")))
      (sha256
       (base32
        "0a12rwfwp22zd0nlld0xyql11cj390rrq1prw35yjsw8wzfshjhw"))
      (file-name (string-append name "-" version ".tar.gz"))))
    (build-system gnu-build-system)
    (inputs `(("gmp" ,gmp)
              ("isl" ,isl-0.11)))
    (arguments '(#:configure-flags '("--with-isl=system")))
    (home-page "http://www.cloog.org/")
    (synopsis "Library to generate code for scanning Z-polyhedra")
    (description
     "CLooG is a free software library to generate code for scanning
Z-polyhedra.  That is, it finds a code (e.g., in C, FORTRAN...) that
reaches each integral point of one or more parameterized polyhedra.
CLooG has been originally written to solve the code generation problem
for optimizing compilers based on the polytope model.  Nevertheless it
is used now in various area e.g., to build control automata for
high-level synthesis or to find the best polynomial approximation of a
function.  CLooG may help in any situation where scanning polyhedra
matters.  While the user has full control on generated code quality,
CLooG is designed to avoid control overhead and to produce a very
effective code.")
    (license gpl2+)))

(define-public gnu-c-manual
  (package
    (name "gnu-c-manual")
    (version "0.2.5")
    (source (origin
              (method url-fetch)
              (uri (string-append "mirror://gnu/gnu-c-manual/gnu-c-manual-"
                                  version ".tar.gz"))
              (sha256
               (base32
                "1sfsj9256w18qzylgag2h5h377aq8in8929svblfnj9svfriqcys"))))
    (build-system gnu-build-system)
    (native-inputs `(("texinfo" ,texinfo)))
    (arguments
     '(#:phases (modify-phases %standard-phases
                  (delete 'configure)
                  (delete 'check)
                  (replace 'build
                           (lambda _
                             (zero? (system* "make"
                                             "gnu-c-manual.info"
                                             "gnu-c-manual.html"))))
                  (replace 'install
                           (lambda* (#:key outputs #:allow-other-keys)
                             (let* ((out (assoc-ref outputs "out"))
                                    (info (string-append out "/share/info"))
                                    (html (string-append
                                           out "/share/doc/gnu-c-manual")))
                               (mkdir-p info)
                               (mkdir-p html)

                               (for-each (lambda (file)
                                           (copy-file file
                                                      (string-append info "/"
                                                                     file)))
                                         (find-files "." "\\.info(-[0-9])?$"))
                               (for-each (lambda (file)
                                           (copy-file file
                                                      (string-append html "/"
                                                                     file)))
                                         (find-files "." "\\.html$"))
                               #t))))))
    (synopsis "Reference manual for the C programming language")
    (description
     "This is a reference manual for the C programming language, as
implemented by the GNU C Compiler (gcc).  As a reference, it is not intended
to be a tutorial of the language.  Rather, it outlines all of the constructs
of the language.  Library functions are not included.")
    (home-page "https://www.gnu.org/software/gnu-c-manual/")
    (license fdl1.3+)))<|MERGE_RESOLUTION|>--- conflicted
+++ resolved
@@ -413,16 +413,12 @@
                (base32
                 "1m0lr7938lw5d773dkvwld90hjlcq2282517d1gwvrfzmwgg42w5"))
               (patches (search-patches "gcc-strmov-store-file-names.patch"
-<<<<<<< HEAD
-                                       "gcc-5.0-libvtv-runpath.patch"))))))
-=======
                                        "gcc-6-source-date-epoch-1.patch"
                                        "gcc-6-source-date-epoch-2.patch"
                                        "gcc-5.0-libvtv-runpath.patch"))))
     (inputs
      `(("isl" ,isl)
        ,@(package-inputs gcc-4.7)))))
->>>>>>> 35377cfa
 
 (define-public gcc-7
   (package
