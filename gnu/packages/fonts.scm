;;; GNU Guix --- Functional package management for GNU
;;; Copyright © 2013, 2014, 2015, 2016, 2018, 2019 Ludovic Courtès <ludo@gnu.org>
;;; Copyright © 2014, 2017 Mark H Weaver <mhw@netris.org>
;;; Copyright © 2014 Joshua Grant <tadni@riseup.net>
;;; Copyright © 2014 Alex Kost <alezost@gmail.com>
;;; Copyright © 2015 Sou Bunnbu <iyzsong@gmail.com>
;;; Copyright © 2015 Eric Dvorsak <eric@dvorsak.fr>
;;; Copyright © 2015, 2017 Ricardo Wurmus <rekado@elephly.net>
;;; Copyright © 2015, 2016 Leo Famulari <leo@famulari.name>
;;; Copyright © 2016, 2017, 2018 Nikita <nikita@n0.is>
;;; Copyright © 2016 Jookia <166291@gmail.com>
;;; Copyright © 2016 Eric Bavier <bavier@member.fsf.org>
;;; Copyright © 2016 Dmitry Nikolaev <cameltheman@gmail.com>
;;; Copyright © 2016, 2017, 2018, 2019, 2020 Efraim Flashner <efraim@flashner.co.il>
;;; Copyright © 2016, 2020 Marius Bakke <mbakke@fastmail.com>
;;; Copyright © 2016 Toni Reina <areina@riseup.net>
;;; Copyright © 2017, 2018, 2019, 2020 Tobias Geerinckx-Rice <me@tobias.gr>
;;; Copyright © 2017 José Miguel Sánchez García <jmi2k@openmailbox.com>
;;; Copyright © 2017 Alex Griffin <a@ajgrf.com>
;;; Copyright © 2017 Clément Lassieur <clement@lassieur.org>
;;; Copyright © 2017 Brendan Tildesley <mail@brendan.scot>
;;; Copyright © 2017, 2018, 2019, 2020 Arun Isaac <arunisaac@systemreboot.net>
;;; Copyright © 2017 Mohammed Sadiq <sadiq@sadiqpk.org>
;;; Copyright © 2018 Charlie Ritter <chewzerita@posteo.net>
;;; Copyright © 2018 Gabriel Hondet <gabrielhondet@gmail.com>
;;; Copyright © 2019 Jens Mølgaard <jens@zete.tk>
;;; Copyright © 2019 Nicolas Goaziou <mail@nicolasgoaziou.fr>
;;; Copyright © 2019 Baptiste Strazzulla <bstrazzull@hotmail.fr>
;;; Copyright © 2019 Alva <alva@skogen.is>
;;; Copyright © 2019 Alexandros Theodotou <alex@zrythm.org>
;;; Copyright © 2020 Damien Cassou <damien@cassou.me>
;;; Copyright © 2020 Amin Bandali <bandali@gnu.org>
;;; Copyright © 2020 Michael Rohleder <mike@rohleder.de>
;;; Copyright © 2020 John Soo <jsoo1@asu.edu>
;;; Copyright © 2020 Raghav Gururajan <raghavgururajan@disroot.org>
;;; Copyright © 2020 Julien Lepiller <julien@lepiller.eu>
<<<<<<< HEAD
=======
;;; Copyright © 2020 Zhu Zihao <all_but_last@163.com>
>>>>>>> e88745a6
;;;
;;; This file is part of GNU Guix.
;;;
;;; GNU Guix is free software; you can redistribute it and/or modify it
;;; under the terms of the GNU General Public License as published by
;;; the Free Software Foundation; either version 3 of the License, or (at
;;; your option) any later version.
;;;
;;; GNU Guix is distributed in the hope that it will be useful, but
;;; WITHOUT ANY WARRANTY; without even the implied warranty of
;;; MERCHANTABILITY or FITNESS FOR A PARTICULAR PURPOSE.  See the
;;; GNU General Public License for more details.
;;;
;;; You should have received a copy of the GNU General Public License
;;; along with GNU Guix.  If not, see <http://www.gnu.org/licenses/>.

(define-module (gnu packages fonts)
  #:use-module (ice-9 regex)
  #:use-module (guix utils)
  #:use-module ((guix licenses) #:prefix license:)
  #:use-module (guix packages)
  #:use-module (guix download)
  #:use-module (guix git-download)
  #:use-module (guix build-system font)
  #:use-module (guix build-system gnu)
  #:use-module (guix build-system meson)
  #:use-module (guix build-system trivial)
  #:use-module (gnu packages base)
  #:use-module (gnu packages compression)
  #:use-module (gnu packages fontutils)
  #:use-module (gnu packages gettext)
  #:use-module (gnu packages glib)
  #:use-module (gnu packages gtk)
  #:use-module (gnu packages perl)
  #:use-module (gnu packages pkg-config)
  #:use-module (gnu packages python)
  #:use-module (gnu packages python-xyz)
  #:use-module (gnu packages xorg))

(define-public font-ibm-plex
  (package
    (name "font-ibm-plex")
    (version "4.0.2")
    (source (origin
              (method url-fetch)
              (uri (string-append
                    "https://github.com/IBM/plex/releases/download/"
                    "v" version "/OpenType.zip"))
              (sha256
               (base32
                "17bd84ic7z9hkcjy4bwnh4z51bnkh2vrjzwvs9g6lwzmxjswa5b6"))))
    (build-system font-build-system)
    (home-page "https://github.com/IBM/plex")
    (synopsis "IBM Plex typeface")
    (description "This package provides the Plex font family.  It comes in a
Sans, Serif, Mono and Sans Condensed, all with roman and true italics.  The
fonts have been designed to work well in user interface (UI) environments as
well as other mediums.")
    (license license:silofl1.1)))

(define-public font-inconsolata
  (package
    (name "font-inconsolata")
    (version "3.000")
    (source
     (origin
       (method url-fetch)
       (uri (string-append "https://github.com/googlefonts/Inconsolata/"
                           "releases/download/v" version "/fonts_otf.zip"))
       (sha256
        (base32 "1wavvv86nwsqm5sbmnkv1bprj7l7zdrkxpvjy6w8yag93k6hrlx1"))))
    (build-system font-build-system)
    (home-page "https://levien.com/type/myfonts/inconsolata.html")
    (synopsis "Monospace font")
    (description "A monospace font, designed for code listings and the like,
in print.  With attention to detail for high resolution rendering.")
    (license license:silofl1.1)))

(define-public font-ubuntu
  (package
    (name "font-ubuntu")
    (version "0.83")
    (source (origin
              (method git-fetch)
              (uri (git-reference
                    (url "https://salsa.debian.org/fonts-team/fonts-ubuntu")
                    (commit (string-append "upstream/" version))))
              (file-name (git-file-name name version))
              (sha256
               (base32
                "1d2xrjpxy70f3nsgqiggwv6pj06qglf5vj2847pqx60w3ygi903g"))))
    (build-system font-build-system)
    (home-page "http://font.ubuntu.com/")
    (synopsis "The Ubuntu Font Family")
    (description "The Ubuntu Font Family is a unique, custom designed font
that has a very distinctive look and feel.  This package provides the
TrueType (TTF) files.")
    (license
     (license:non-copyleft
      "http://font.ubuntu.com/ufl/ubuntu-font-licence-1.0.txt"
      "Ubuntu Font License v1.0"))))

(define-public font-dejavu
  (package
    (name "font-dejavu")
    (version "2.37")
    (source (origin
             (method url-fetch)
             (uri (string-append "mirror://sourceforge/dejavu/dejavu/"
                                 version "/dejavu-fonts-ttf-"
                                 version ".tar.bz2"))
             (sha256
              (base32
               "1mqpds24wfs5cmfhj57fsfs07mji2z8812i5c4pi5pbi738s977s"))))
    (build-system font-build-system)
    (arguments
     `(#:phases
       (modify-phases %standard-phases
         (add-after 'install 'install-conf
           (lambda* (#:key outputs #:allow-other-keys)
             (let ((conf-dir (string-append (assoc-ref outputs "out")
                                            "/share/fontconfig/conf.avail")))
               (copy-recursively "fontconfig" conf-dir)
               #t))))))
    (home-page "https://dejavu-fonts.github.io/")
    (synopsis "Vera font family derivate with additional characters")
    (description "DejaVu provides an expanded version of the Vera font family
aiming for quality and broader Unicode coverage while retaining the original
Vera style.  DejaVu currently works towards conformance to the Multilingual
European Standards (MES-1 and MES-2) for Unicode coverage.  The DejaVu fonts
provide serif, sans and monospaced variants.")
    (license
     (license:x11-style
      "http://dejavu-fonts.org/"))))

(define-public font-bitstream-vera
  (package
    (name "font-bitstream-vera")
    (version "1.10")
    (source (origin
             (method url-fetch)
             (uri (string-append "mirror://gnome/sources/ttf-bitstream-vera/"
                                 version "/ttf-bitstream-vera-"
                                 version ".tar.bz2"))
             (sha256
              (base32
               "1p3qs51x5327gnk71yq8cvmxc6wgx79sqxfvxcv80cdvgggjfnyv"))))
    (build-system font-build-system)
    (home-page "https://www.gnome.org/fonts/")
    (synopsis "Bitstream Vera sans-serif typeface")
    (description "Vera is a sans-serif typeface from Bitstream, Inc.  This
package provides the TrueType (TTF) files.")
    (license
     (license:fsdg-compatible
      "https://www.gnome.org/fonts/#Final_Bitstream_Vera_Fonts"
      "The Font Software may be sold as part of a larger software package but
no copy of one or more of the Font Software typefaces may be sold by
itself."))))

(define-public font-cantarell
  (package
    (name "font-abattis-cantarell")
    (version "0.201")
    (source (origin
              (method url-fetch)
              (uri (string-append "mirror://gnome/sources/cantarell-fonts/"
                                  (version-major+minor version)
                                  "/cantarell-fonts-" version ".tar.xz"))
              (sha256
               (base32
                "0qwqmkczqy09fdj8l11nr841ks0dwsydqg55qyms12m4yvjn87xn"))))
    (build-system meson-build-system)
    (native-inputs
     `(("gettext" ,gettext-minimal)))   ; for msgfmt
    (home-page "https://wiki.gnome.org/Projects/CantarellFonts")
    (synopsis "Cantarell sans-serif typeface")
    (description "The Cantarell font family is a contemporary Humanist
sans-serif designed for on-screen reading.  It is used by GNOME@tie{}3.")
    (license license:silofl1.1)))

(define-public font-lato
  (package
    (name "font-lato")
    (version "2.015")                   ; also update description
    (source (origin
              (method url-fetch/zipbomb)
              (uri (string-append "https://www.latofonts.com/download/Lato2OFL.zip"))
              (sha256
               (base32
                "1f5540g0ja1nx3ddd3ywn77xc81ssrxpq8n3gyb9sabyq2b4xda2"))))
    (build-system font-build-system)
    (home-page "https://www.latofonts.com/lato-free-fonts/")
    (synopsis "Lato sans-serif typeface")
    (description
     "Lato is a sanserif typeface family.  It covers over 3000 glyphs per style.
The Lato 2.010 family supports more than 100 Latin-based languages, over
50 Cyrillic-based languages as well as Greek and IPA phonetics.")
    (license license:silofl1.1)))

(define-public font-gnu-freefont
  (package
    (name "font-gnu-freefont")
    ;; Note: Remove the special FontForge input and package once the 2020
    ;; release is out.
    (version "20120503")
    (source (origin
             (method url-fetch)
             (uri (string-append "mirror://gnu/freefont/freefont-src-"
                                 version ".tar.gz"))
             (sha256
              (base32
               "0yk58blhcd4hm7nyincmqq4jrzjjk82wif2zmk1l3y2m4vif4qhd"))))
    (build-system gnu-build-system)
    (arguments
     `(#:phases (modify-phases %standard-phases
                  (delete 'configure)
                  (replace 'install
                   (lambda _
                     (let ((doc-dir  (string-append %output "/share/doc/"
                                                    ,name "-" ,version))
                           (ttf-font-dir (string-append %output
                                                        "/share/fonts/truetype"))
                           (otf-font-dir (string-append %output
                                                        "/share/fonts/opentype"))
                           (woff-font-dir (string-append %output
                                                         "/share/fonts/webfonts")))
                       (mkdir-p doc-dir)
                       (substitute* "Makefile"
                         (("\\$\\(TMPDIR\\)") doc-dir)
                         (("sfd/\\*.ttf") "")
                         (("sfd/\\*.otf") "")
                         (("sfd/\\*.woff") ""))
                       ;; XXX The FreeFont Makefile tries to use the current
                       ;; time and date as names for generated files, and fails
                       ;; silently. But the fonts are still installed, so we
                       ;; leave the issue alone for now.
                       ;; See <https://bugs.gnu.org/40783>
                       (system* "make" "ttftar" "otftar" "wofftar")
                       (mkdir-p ttf-font-dir)
                       (mkdir-p otf-font-dir)
                       (mkdir-p woff-font-dir)
                       (for-each (lambda (file)
                                   (install-file file ttf-font-dir))
                                 (filter
                                   (lambda (file) (string-suffix? "ttf" file))
                                   (find-files "." "")))
                       (for-each (lambda (file)
                                   (install-file file otf-font-dir))
                                 (filter
                                   (lambda (file) (string-suffix? "otf" file))
                                   (find-files "." "")))
                       (for-each (lambda (file)
                                   (install-file file woff-font-dir))
                                 (filter
                                   (lambda (file) (string-suffix? "woff" file))
                                   (find-files "." "")))))))
       #:test-target "tests"))
    ;; FreeFont anno 2012 requires a FontForge built with Python 2.
    (native-inputs `(("fontforge" ,fontforge-20190801)))
    (home-page "https://www.gnu.org/software/freefont/")
    (synopsis "Unicode-encoded outline fonts")
    (description
     "The GNU Freefont project aims to provide a set of free outline
 (PostScript Type0, TrueType, OpenType...) fonts covering the ISO
10646/Unicode UCS (Universal Character Set).")
    (license license:gpl3+)
    (properties '((upstream-name . "freefont")
                  (ftp-directory . "/gnu/freefont")))))

(define-public font-gnu-freefont-ttf
  (deprecated-package "font-gnu-freefont-ttf" font-gnu-freefont))

(define-public font-liberation
  (package
    (name "font-liberation")
    (version "2.1.1")
    (source
     (origin
       (method url-fetch)
       (uri (string-append "https://github.com/liberationfonts/liberation-fonts/"
                           "files/4743886/liberation-fonts-ttf-" version ".tar.gz"))
       (sha256
        (base32 "1jkg8j8jx7ffj13z5ilw7dids99dyypljm1pv06ycmghw1pw3qlf"))))
    (build-system font-build-system)
    (home-page "https://github.com/liberationfonts")
    (synopsis "Fonts compatible with Arial, Times New Roman, and Courier New")
    (description
     "The Liberation font family aims at metric compatibility with
Arial, Times New Roman, and Courier New.
There are three sets:

@enumerate
@item Sans (a substitute for Arial, Albany, Helvetica, Nimbus Sans L, and
Bitstream Vera Sans);
@item Serif (a substitute for Times New Roman, Thorndale, Nimbus Roman, and
Bitstream Vera Serif);
@item Mono (a substitute for Courier New, Cumberland, Courier, Nimbus Mono L,
and Bitstream Vera Sans Mono).
@end enumerate

The Liberation Fonts are sponsored by Red Hat.")
    (license license:silofl1.1)))

(define-public font-linuxlibertine
  (package
    (name "font-linuxlibertine")
    (version "5.3.0")
    (source (origin
              (method url-fetch/tarbomb)
              (uri (string-append "mirror://sourceforge/linuxlibertine/"
                                  "linuxlibertine/" version
                                  "/LinLibertineSRC_" version "_2012_07_02.tgz"))
              (sha256
               (base32
                "0x7cz6hvhpil1rh03rax9zsfzm54bh7r4bbrq8rz673gl9h47v0v"))))
    (build-system font-build-system)
    (arguments
     `(#:phases
       (modify-phases %standard-phases
         (add-before 'install 'build
           (lambda _
             (let ((compile
                    (lambda (name ext)
                      (invoke
                       "fontforge" "-lang=ff"
                       "-c" (string-append "Open('" name "');"
                                           "Generate('"
                                           (basename name "sfd") ext
                                           "')")))))
               (for-each (lambda (name)
                           (and (compile name "ttf")
                                (compile name "otf")))
                         (find-files "." "\\.sfd$"))
               #t))))))
    (native-inputs
     `(("fontforge" ,fontforge)))
    (home-page "http://www.linuxlibertine.org/")
    (synopsis "Serif and sans serif typefaces")
    (description "The Linux Libertine fonts is a set of typefaces containing
both a Serif version (\"Linux Libertine\") and a Sans Serif (\"Linux
Biolinum\") designed to be used together as an alternative for Times/Times New
Roman and Helvetica/Arial.  The Serif typeface comes in two shapes and two
weights, and with a Small Capitals version of the regular typeface.  Linux
Biolinum is available in both Regular and Bold weights.")
    ;; The fonts are released under either of these licenses.
    (license (list license:gpl2+ license:silofl1.1))))

(define-public font-terminus
  (package
    (name "font-terminus")
    (version "4.48")
    (source
     (origin
       (method url-fetch)
       (uri (string-append "mirror://sourceforge/terminus-font/terminus-font-"
                           version "/terminus-font-" version ".tar.gz"))
       (sha256
        (base32 "1bwlkj39rqbyq57v5yssayav6hzv1n11b9ml2s0dpiyfsn6rqy9l"))))
    (build-system gnu-build-system)
    (outputs (list "out" "pcf-8bit"))
    (arguments
     `(#:tests? #f                      ; no test target in tarball
       #:phases
       (modify-phases %standard-phases
         (add-after 'build 'build-more-bits
           ;; X11 8-bit code pages aren't installed by default (they were
           ;; until version 4.46).  Build and install them separately.
           (lambda* (#:key make-flags #:allow-other-keys)
             (apply invoke "make" "pcf-8bit" make-flags)))
         (add-after 'install 'install-more-bits
           (lambda* (#:key make-flags outputs #:allow-other-keys)
             (let ((pcf-8bit (assoc-ref outputs "pcf-8bit")))
               (apply invoke "make" "install-pcf-8bit" (string-append "prefix="
                                                                      pcf-8bit)
                      make-flags)))))))
    (native-inputs
     `(("bdftopcf" ,bdftopcf)
       ("font-util" ,font-util)
       ("mkfontdir" ,mkfontdir)
       ("pkg-config" ,pkg-config)
       ("python" ,python)))
    (home-page "http://terminus-font.sourceforge.net/")
    (synopsis "Simple bitmap programming font")
    (description "Terminus Font is a clean, fixed-width bitmap font, designed
for long periods of working with computers (8 or more hours per day).")
    (license license:silofl1.1)))

(define-public font-adobe-source-han-sans
  (package
    (name "font-adobe-source-han-sans")
    (version "1.004")
    (source (origin
              (method git-fetch)
              (uri (git-reference
                     (url "https://github.com/adobe-fonts/source-han-sans.git")
                     (commit (string-append version "R"))))
              (file-name (git-file-name name version))
              (sha256
               (base32
                "0zm884d8fp5gvirq324050kqv7am9khyqhs9kk4r4rr3jzn61jpk"))))
    (outputs '("out"                 ; OpenType/CFF Collection (OTC), 121 MiB.
               "cn" "jp" "kr" "tw")) ; Region-specific Subset OpenType/CFF.
    (build-system trivial-build-system)
    (arguments
     `(#:modules ((guix build utils))
       #:builder
       (begin
         (use-modules (guix build utils))
         (let ((install-opentype-fonts
                (lambda (fonts-dir out)
                  (copy-recursively fonts-dir
                                    (string-append (assoc-ref %outputs out)
                                                   "/share/fonts/opentype")))))
           (chdir (assoc-ref %build-inputs "source"))
           (install-opentype-fonts "OTC" "out")
           (install-opentype-fonts "SubsetOTF/CN" "cn")
           (install-opentype-fonts "SubsetOTF/JP" "jp")
           (install-opentype-fonts "SubsetOTF/KR" "kr")
           (install-opentype-fonts "SubsetOTF/TW" "tw")
           (for-each delete-file (find-files %output "\\.zip$"))
           #t))))
    (home-page "https://github.com/adobe-fonts/source-han-sans")
    (synopsis "Pan-CJK fonts")
    (description
     "Source Han Sans is a sans serif Pan-CJK font family that is offered in
seven weights: ExtraLight, Light, Normal, Regular, Medium, Bold, and Heavy.
And in several OpenType/CFF-based deployment configurations to accommodate
various system requirements or limitations.  As the name suggests, Pan-CJK
fonts are intended to support the characters necessary to render or display
text in Simplified Chinese, Traditional Chinese, Japanese, and Korean.")
    (license license:silofl1.1)))

(define-public font-cns11643
  ;; Since upstream doesn't provide any version numbers, the date of the last
  ;; edit is used, taken from https://data.gov.tw/dataset/5961
  ;; XXX: The source is also updated in-place, so it may be desirable to mirror
  ;; it elsewhere to avoid suddenly losing the current source file.
  (package
    (name "font-cns11643")
    (version "98.1.20180605")
    (source (origin
              (method url-fetch)
              (uri "http://www.cns11643.gov.tw/AIDB/Open_Data.zip")
              (sha256
               (base32
                "000a9whrjr1cd4pjc23pbl60zwkq3wcb5g61p9qi7fn3hwkp0kyw"))))
    (build-system font-build-system)
    (home-page "http://www.cns11643.gov.tw/AIDB/welcome.do")
    (synopsis "CJK TrueType fonts, TW-Kai and TW-Sung")
    (description
     "@code{CNS 11643} character set (Chinese National Standard, or Chinese
Standard Interchange Code) is the standard character set of the Republic of
China (Taiwan) for Chinese Characters and other Unicode symbols.  Contained
are six TrueType fonts based on two script styles, Regular script (Kai), and
Sung/Ming script, each with three variants:

@itemize
@item @code{CNS 11643} (@code{TW-Kai} and @code{TW-Sung}): Tens of thousands
of CJK characters from frequency tables published by the Taiwanese
Ministry of Education.  ISO 10646 and Unicode compatible encoding.
@item @code{Big-5 Plus}: Several thousand frequently used CJK characters
encoded in the user defined area of the Big-5 code.
@item @code{Big-5 Extended}: A Big-5 character set based on the
@code{Big-5 Plus} and @code{CNS 11643} character sets.
@end itemize\n")
    (license (license:non-copyleft
              "http://data.gov.tw/license")))) ; CC-BY 4.0 compatible

(define-public font-cns11643-swjz
  (package
    (name "font-cns11643-swjz")
    (version "1")
    (source
     (origin
       (method url-fetch)
       (uri "https://www.moedict.tw/fonts/truetype/cns11643/ebas927.ttf")
       (sha256
        (base32
         "1qkljldbmb53zp1rcmpsb8rzy67rnsqcjxi549m9743ifk4isl78"))))
    (build-system font-build-system)
    (home-page
     (string-append "http://www.cns11643.gov.tw/AIDB/download.do"
                    "?name=%E5%AD%97%E5%9E%8B%E4%B8%8B%E8%BC%89"))
    (synopsis "TrueType seal script font")
    (description
     "@code{Shuowen Jiezi} is a TrueType seal script font based on the ancient
text of the same name published by the Executive Yuan of Taiwan.  6721 glyphs
are included, at Unicode compatible code points corresponding to their modern
variants.")
    ;; Original text only available in Chinese. More info at
    ;; https://debbugs.gnu.org/cgi/bugreport.cgi?bug=26703#11
    (license (license:non-copyleft
              "http://www.cns11643.gov.tw/AIDB/copyright.do"))))

(define-public font-wqy-zenhei
  (package
    (name "font-wqy-zenhei")
    (version "0.9.45")
    (source (origin
              (method url-fetch)
              (uri (string-append
                    "mirror://sourceforge/wqy/wqy-zenhei/" version
                    "%20%28Fighting-state%20RC1%29/wqy-zenhei-"
                    version ".tar.gz"))
              (sha256
               (base32
                "1mkmxq8g2hjcglb3zajfqj20r4r88l78ymsp2xyl5yav8w3f7dz4"))))
    (build-system font-build-system)
    (home-page "http://wenq.org/wqy2/")
    (synopsis "CJK font")
    (description
     "WenQuanYi Zen Hei is a Hei-Ti style (sans-serif type) Chinese outline
font.  It is designed for general purpose text formatting and on-screen
display of Chinese characters and symbols from many other languages.
WenQuanYi Zen Hei provides a rather complete coverage of Chinese Hanzi glyphs,
including both simplified and traditional forms.  The total glyph number in
this font is over 35,000, including over 21,000 Chinese Hanzi.  This font has
full coverage of the GBK (CP936) charset, CJK Unified Ideographs, as well as
the code-points needed for zh_cn, zh_sg, zh_tw, zh_hk, zh_mo, ja (Japanese) and
ko (Korean) locales for @code{fontconfig}.")
    ;; GPLv2 with font embedding exception.
    (license license:gpl2)))

(define-public font-wqy-microhei
  (package
    (name "font-wqy-microhei")
    (version "0.2.0-beta")
    (source (origin
              (method url-fetch)
              (uri (string-append "mirror://sourceforge/wqy/wqy-microhei/"
                                  version "/wqy-microhei-" version ".tar.gz"))
              (sha256
               (base32
                "0gi1yxqph8xx869ichpzzxvx6y50wda5hi77lrpacdma4f0aq0i8"))))
    (build-system font-build-system)
    (home-page "http://wenq.org/wqy2/")
    (synopsis "CJK font")
    (description
     "WenQuanYi Micro Hei is a Sans-Serif style (also known as Hei, Gothic or
Dotum among the Chinese/Japanese/Korean users) high quality CJK outline font.
It was derived from \"Droid Sans Fallback\" and \"Droid Sans\" released by
Google Inc.  This font contains all the unified CJK Han glyphs in the range of
U+4E00-U+9FC3 defined in Unicode Standard 5.1, together with many other
languages unicode blocks, including Latins, Extended Latins, Hanguls and
Kanas.  The font file is extremely compact (~4M) compared with most known CJK
fonts.")
    ;; This font is licensed under Apache2.0 or GPLv3 with font embedding
    ;; exceptions.
    (license license:gpl3)))

(define-public font-rachana
  (package
    (name "font-rachana")
    (version "7.0.3")
    (source
     (origin
       (method git-fetch)
       (uri (git-reference
             (url "https://gitlab.com/smc/fonts/rachana")
             (commit (string-append "Version" version))))
       (sha256
        (base32 "0r100pvk56y1s38nbv24d78s8nd7dkblgasbn8s887dzj6dps23d"))
       (file-name (git-file-name name version))))
    (build-system font-build-system)
    (home-page "https://smc.org.in")
    (synopsis "Malayalam font")
    (description
     "Rachana is a Malayalam font designed by Hussain K H.  The project was
part of Rachana Aksharavedi for the original script of Malayalam in computing.
Rachana has about 1,200+ glyphs for Malayalam and contains glyphs required for
printing old Malayalam books without compromising the writing style.")
    ;; This font is licensed under SIL 1.1 or GPLv3+ with font embedding
    ;; exceptions.
    (license (list license:silofl1.1 license:gpl3+))))

(define-public font-tex-gyre
  (package
    (name "font-tex-gyre")
    (version "2.005")
    (source
     (origin
       (method url-fetch/zipbomb)
       (uri (string-append "http://www.gust.org.pl/projects/e-foundry/"
                           "tex-gyre/whole/tg-" version "otf.zip"))
       (sha256
        (base32
         "0kph9l3g7jb2bpmxdbdg5zl56wacmnvdvsdn7is1gc750sqvsn31"))))
    (build-system font-build-system)
    (home-page "http://www.gust.org.pl/projects/e-foundry/tex-gyre/")
    (synopsis "Remake of Ghostscript fonts")
    (description "The TeX Gyre collection of fonts is the result of an
extensive remake and extension of the freely available base PostScript fonts
distributed with Ghostscript version 4.00.  The collection contains the
following fonts in the OpenType format: Adventor, Bonum, Chorus, Cursor,
Heros, Pagella, Schola, Termes.")
    (license license:gfl1.0)))

(define-public font-anonymous-pro
  (package
    (name "font-anonymous-pro")
    (version "1.002")
    (source (origin
              (method url-fetch)
              (uri (string-append
                    "https://www.marksimonson.com/assets/content/fonts/"
                    "AnonymousPro-" version ".zip"))
              (sha256
               (base32
                "1asj6lykvxh46czbal7ymy2k861zlcdqpz8x3s5bbpqwlm3mhrl6"))))
    (build-system font-build-system)
    (home-page "https://www.marksimonson.com/fonts/view/anonymous-pro")
    (synopsis "Fixed-width fonts designed with coding in mind")
    (description "Anonymous Pro is a family of four fixed-width fonts designed
with coding in mind.  Anonymous Pro features an international, Unicode-based
character set, with support for most Western and Central European Latin-based
languages, plus Greek and Cyrillic.")
    (license license:silofl1.1)))

(define-public font-anonymous-pro-minus
  (package
    (inherit font-anonymous-pro)
    (name "font-anonymous-pro-minus")
    ;; The -Minus variant doesn't necessarily track the regular version above.
    (version "1.003")
    (source
     (origin
       (method url-fetch)
       (uri (string-append "https://www.marksimonson.com/assets/content/fonts/"
                           "AnonymousProMinus-" version ".zip"))
       (sha256
        (base32 "1p2n91jja37d2cshp5pjwld9lq0v7gnpk7ywwn2blq7k46q6vq38"))))
    (synopsis "Fixed-width fonts designed with coding in mind, without bitmaps")
    (description "Anonymous Pro is a family of four fixed-width fonts designed
with coding in mind.  Anonymous Pro features an international, Unicode-based
character set, with support for most Western and Central European Latin-based
languages, plus Greek and Cyrillic.

Anonymous Pro Minus is identical to Anonymous Pro, minus its embedded bitmaps
for use at smaller text sizes")))

(define-public font-gnu-unifont
  (package
    (name "font-gnu-unifont")
    (version "13.0.02")
    (source
     (origin
       (method url-fetch)
       (uri (list
             (string-append "http://unifoundry.com/pub/unifont/unifont-"
                            version "/unifont-" version ".tar.gz")
             (string-append "mirror://gnu/unifont/unifont-"
                            version "/unifont-" version ".tar.gz")))
       (sha256
        (base32 "1fg908qadh14kfbpzqfj3vgzlxgx68sdlwhl2prz7arq5r45dami"))))
    (build-system gnu-build-system)
    (outputs '("out"   ; TrueType version
               "pcf"   ; PCF (bitmap) version
               "psf"   ; PSF (console) version
               "bin")) ; Utilities to manipulate '.hex' format
    (arguments
     '(#:tests? #f          ; no check target
       #:phases
       (modify-phases %standard-phases
         (replace
          'configure
          (lambda _ (setenv "CC" "gcc") #t))
         (replace
          'install
          (lambda* (#:key outputs #:allow-other-keys)
            (let* ((ttf (string-append (assoc-ref outputs "out")
                                       "/share/fonts/truetype"))
                   (pcf (string-append (assoc-ref outputs "pcf")
                                       "/share/fonts/misc"))
                   (psf (string-append (assoc-ref outputs "psf")
                                       "/share/consolefonts"))
                   (bin (assoc-ref outputs "bin")))
              (invoke "make"
                      (string-append "PREFIX=" bin)
                      (string-append "TTFDEST=" ttf)
                      (string-append "PCFDEST=" pcf)
                      (string-append "CONSOLEDEST=" psf)
                      "install")
              ;; Move Texinfo file to the right place.
              (mkdir (string-append bin "/share/info"))
              (invoke "gzip" "-9n" "doc/unifont.info")
              (install-file "doc/unifont.info.gz"
                            (string-append bin "/share/info"))
              #t))))))
    (inputs
     `(("perl" ,perl))) ; for utilities
    (synopsis
     "Large bitmap font covering Unicode's Basic Multilingual Plane")
    (description
     "GNU Unifont is a bitmap font covering essentially all of
Unicode's Basic Multilingual Plane.  The package also includes
utilities to ease adding new glyphs to the font.")
    (home-page "http://unifoundry.com/unifont/index.html")
    (properties '((upstream-name . "unifont")))
    (license license:gpl2+)))

(define-public font-google-noto
  (package
    (name "font-google-noto")
    (version "20171025")
    (source
     (origin
       (method url-fetch/zipbomb)
       (uri (string-append "https://noto-website-2.storage.googleapis.com/"
                           "pkgs/Noto-hinted.zip"))
       (file-name (string-append name "-" version ".zip"))
       (sha256
        (base32 "1bp42whyin7xcgmrbnfvz3rvd98xmxaz3ywqybbjmqzwaa9llyw3"))))
    (build-system font-build-system)
    (home-page "https://www.google.com/get/noto/")
    (synopsis "Fonts to cover all languages")
    (description "Google Noto Fonts is a family of fonts designed to support
all languages with a consistent look and aesthetic.  Its goal is to properly
display all Unicode symbols.")
    (license license:silofl1.1)))

(define-public font-google-roboto
  (package
    (name "font-google-roboto")
    (version "2.136")
    (source
     (origin
       (method url-fetch)
       (uri (string-append "https://github.com/google/roboto/releases/download/"
                           "v" version "/roboto-hinted.zip"))
       (file-name (string-append name "-" version ".zip"))
       (sha256
        (base32
         "0spscx08fad7i8qs7icns96iwcapniq8lwwqqvbf7bamvs8qfln4"))))
    (build-system font-build-system)
    (home-page "https://github.com/google/roboto")
    (synopsis "The Roboto family of fonts")
    (description
     "Roboto is Google’s signature family of fonts, the default font on Android
and Chrome OS, and the recommended font for the
visual language \"Material Design\".")
    (license license:asl2.0)))

(define-public font-un
  (package
    (name "font-un")
    (version "1.0.2-080608")
    (source (origin
              (method url-fetch)
              (uri (string-append
                    "https://kldp.net/unfonts/release/2607-"
                    "un-fonts-core-" version ".tar.gz"))
              (file-name (string-append name "-" version ".tar.gz"))
              (sha256
               (base32
                "13liaz2pmww3aqabm55la5npd08m1skh334ky7qfidxaz5s742iv"))))
    (build-system font-build-system)
    (home-page "https://kldp.net/projects/unfonts/")
    (synopsis "Collection of Korean fonts")
    (description
     "Un-fonts is a family of mainly Korean fonts.
It contains the following fonts and styles:

@enumerate
@item UnBatang, UnBatangBold: serif;
@item UnDotum, UnDotumBold: sans-serif;
@item UnGraphic, UnGraphicBold: sans-serif style;
@item UnDinaru, UnDinaruBold, UnDinaruLight;
@item UnPilgi, UnPilgiBold: script;
@item UnGungseo: cursive, brush-stroke.
@end enumerate\n")
    (license license:gpl2+)))

(define-public font-fantasque-sans
  (package
    (name "font-fantasque-sans")
    (version "1.8.0")
    (source
     (origin
       (method git-fetch)
       (uri (git-reference
             (url "https://github.com/belluzj/fantasque-sans.git")
             (commit (string-append "v" version))))
       (file-name (git-file-name name version))
       (sha256
        (base32 "17l18488qyl9gdj80r8pcym3gp3jkgsdikwalnrp5rgvwidqx507"))))
    (build-system gnu-build-system)
    (native-inputs
     `(("ttfautohint" ,ttfautohint)
       ("woff-tools" ,woff-tools)
       ("fontforge" ,fontforge)
       ("woff2" ,woff2)
       ("zip" ,zip)))
    (arguments
     `(#:tests? #f                 ;test target intended for visual inspection
       #:phases (modify-phases %standard-phases
                  (delete 'configure)   ;no configuration
                  (add-before 'build 'support-python@3
                    ;; Rather than use a Python 2 fontforge, replace Python-2-
                    ;; specific code with a passable Python 3 equivalent.
                    (lambda _
                      (substitute* "Scripts/fontbuilder.py"
                        (("xrange") "range"))
                      (substitute* "Scripts/features.py"
                        (("f\\.write\\(fea_code\\)")
                         "f.write(str.encode(fea_code))"))
                      #t))
                  (replace 'install
                    ;; 'make install' wants to install to ~/.fonts, install to
                    ;; output instead.  Install only the "Normal" variant.
                    (lambda* (#:key outputs #:allow-other-keys)
                      (let* ((out (assoc-ref outputs "out"))
                             (font-dir (string-append out "/share/fonts"))
                             (truetype-dir (string-append font-dir "/truetype"))
                             (opentype-dir (string-append font-dir "/opentype"))
                             (webfonts-dir (string-append font-dir "/webfonts")))
                        (with-directory-excursion "Variants/Normal"
                          (copy-recursively "OTF" opentype-dir)
                          (for-each (lambda (f) (install-file f truetype-dir))
                                    (find-files "." "\\.ttf$"))
                          (copy-recursively "Webfonts" webfonts-dir)
                          #t)))))))
    (synopsis "Font family with a monospaced variant for programmers")
    (description
     "Fantasque Sans Mono is a programming font designed with functionality in
mind.  The font includes a bold version and a good italic version with new
glyph designs, not just an added slant.")
    (home-page "https://fontlibrary.org/en/font/fantasque-sans-mono")
    (license license:silofl1.1)))

(define-public font-hack
  (package
    (name "font-hack")
    (version "3.003")
    (source (origin
              (method url-fetch/zipbomb)
              (uri (string-append
                    "https://github.com/source-foundry/Hack/releases/download/v"
                    version "/Hack-v" version "-ttf.zip"))
              (sha256
               (base32
                "1b4hh8zkrx92m2v2vfkja1napb0192p0j3laqr0m018z3dih89hc"))))
    (build-system font-build-system)
    (home-page "https://sourcefoundry.org/hack/")
    (synopsis "Typeface designed for source code")
    (description
     "Hack is designed to be a workhorse typeface for code.  It expands upon
the Bitstream Vera & DejaVu projects, provides over 1,500 glyphs, and includes
Powerline support.")
    (license
     ;; See https://github.com/source-foundry/Hack/issues/271 for details.
     (list license:expat                ; the Hack modifications to...
           license:public-domain        ; ...the DejaVu modifications to...
           (license:x11-style           ; ...the Bitstream Vera typeface
            "file://LICENSE.md" "Bitstream Vera License")))))

(define-public font-adobe-source-code-pro
  (package
    (name "font-adobe-source-code-pro")
    (version "2.030R-ro-1.050R-it")
    (source
     (origin
       (method git-fetch)
       (uri (git-reference
             (url "https://github.com/adobe-fonts/source-code-pro.git")
             (commit (regexp-substitute/global
                      ;; The upstream tag uses "/" between the roman and italic
                      ;; versions, so substitute our "-" separator here.
                      #f "R-ro-" version 'pre "R-ro/" 'post))))
       (file-name (git-file-name name version))
       (sha256
        (base32 "0hc5kflr8xzqgdm0c3gbgb1paygznxmnivkylid69ipc7wnicx1n"))))
    (build-system font-build-system)
    (home-page "https://github.com/adobe-fonts/source-code-pro")
    (synopsis
     "Monospaced font family for user interface and coding environments")
    (description
     "Source Code Pro is a set of monospaced OpenType fonts that have been
designed to work well in user interface environments.")
    (license license:silofl1.1)))

(define-public font-adobe-source-sans-pro
  (package
    (name "font-adobe-source-sans-pro")
    (version "2.040R-ro-1.090R-it")
    (source
     (origin
       (method git-fetch)
       (uri (git-reference
             (url "https://github.com/adobe-fonts/source-sans-pro.git")
             (commit (regexp-substitute/global
                      ;; The upstream tag uses "/" between the roman and italic
                      ;; versions, so substitute our "-" separator here.
                      #f "R-ro-" version 'pre "R-ro/" 'post))))
       (file-name (git-file-name name version))
       (sha256
        (base32 "1lzin2hfwidbvhps7shs201p1bpxy6220xmhhprv9fc8bknd4c45"))))
    (build-system font-build-system)
    (home-page "https://github.com/adobe-fonts/source-sans-pro")
    (synopsis
     "Sans serif font family for user interface environments")
    (description
     "Source Sans Pro is a set of OpenType fonts that have been designed to
work well in user interface (UI) environments.")
    (license license:silofl1.1)))

(define-public font-adobe-source-serif-pro
  (package
    (name "font-adobe-source-serif-pro")
    (version "2.007R-ro-1.007R-it")
    (source
     (origin
       (method git-fetch)
       (uri (git-reference
             (url "https://github.com/adobe-fonts/source-serif-pro.git")
             (commit (regexp-substitute/global
                      ;; The upstream tag uses "/" between the roman and italic
                      ;; versions, so substitute our "-" separator here.
                      #f "R-ro-" version 'pre "R-ro/" 'post))))
       (file-name (git-file-name name version))
       (sha256
        (base32 "1vvzfhjpi47m84bzkapylkd5fri8bdm8qng2hiylmmlw0wk4gpas"))))
    (build-system font-build-system)
    (home-page "https://github.com/adobe-fonts/source-serif-pro")
    (synopsis
     "Serif typeface to complement Source Sans Pro for setting text")
    (description
     "Source Serif Pro is a set of OpenType fonts to complement the Source
Sans Pro family.")
    (license license:silofl1.1)))

(define-public font-fira-mono
  (package
    (name "font-fira-mono")
    (version "3.206")
    (source (origin
              (method url-fetch)
              (uri (string-append "https://carrois.com/downloads/fira_mono_3_2/"
                                  "FiraMonoFonts"
                                  (string-replace-substring version "." "")
                                  ".zip"))
              (sha256
               (base32
                "1z65x0dw5dq6rs6p9wyfrir50rlh95vgzsxr8jcd40nqazw4jhpi"))))
    (build-system font-build-system)
    (home-page "https://mozilla.github.io/Fira/")
    (synopsis "Mozilla's monospace font")
    (description "This is the typeface used by Mozilla in Firefox OS.")
    (license license:silofl1.1)))

(define-public font-fira-sans
  (package
    (name "font-fira-sans")
    (version "4.202")
    (source (origin
              (method git-fetch)
              (uri (git-reference
                     (url "https://github.com/mozilla/Fira.git")
                     (commit version)))
              (file-name (git-file-name name version))
              (sha256
               (base32
                "116j26gdj5g1r124b4669372f7490vfjqw7apiwp2ggl0am5xd0w"))))
    (build-system font-build-system)
    (home-page "https://mozilla.github.io/Fira/")
    (synopsis "Mozilla's Fira Sans Font")
    (description "This is the typeface used by Mozilla in Firefox OS.")
    (license license:silofl1.1)))

(define-public font-fira-code
  (package
    (name "font-fira-code")
    (version "1.206")
    (source (origin
              (method url-fetch/zipbomb)
              (uri (string-append "https://github.com/tonsky/FiraCode/releases/"
                                  "download/" version
                                  "/FiraCode_" version ".zip"))
              (sha256
               (base32
                "02r1lcp0c9135ps71v66wdvbsrcxwirrp0blqsa1xbjkkq2rwgj3"))))
    (build-system font-build-system)
    (home-page "https://mozilla.github.io/Fira/")
    (synopsis "Monospaced font with programming ligatures")
    (description
     "Fira Code is an extension of the Fira Mono font containing a set of ligatures
for common programming multi-character combinations.  This is just a font rendering
feature: underlying code remains ASCII-compatible.  This helps to read and understand
code faster.  For some frequent sequences like .. or //, ligatures allow us to
correct spacing.")
    (license license:silofl1.1)))

(define-public font-awesome
  (package
   (name "font-awesome")
   ;; XXX The build scripts of version 5 are not freely licensed and
   ;; so we have to stick with version 4 for now:
   ;; <https://bugs.gnu.org/32916>
   (version "4.7.0")
   (source (origin
            (method git-fetch)
            (uri (git-reference
                   (url "https://github.com/FortAwesome/Font-Awesome.git")
                   (commit (string-append "v" version))))
            (file-name (git-file-name name version))
            (sha256
             (base32
              "0w30y26jp8nvxa3iiw7ayl6rkza1rz62msl9xw3srvxya1c77grc"))))
   (build-system font-build-system)
   (arguments
    '(#:phases
      (modify-phases %standard-phases
        (replace 'install
          (lambda* (#:key outputs #:allow-other-keys)
            (let* ((out (assoc-ref outputs "out"))
                   (source (string-append (getcwd) "/fonts"))
                   (fonts (string-append out "/share/fonts")))
              (for-each (lambda (file)
                          (install-file file (string-append fonts "/truetype")))
                        (find-files source "\\.(ttf|ttc)$"))
              (for-each (lambda (file)
                          (install-file file (string-append fonts "/opentype")))
                        (find-files source "\\.(otf|otc)$"))
              #t))))))
   (home-page "https://fontawesome.com/")
   (synopsis "Font that contains a rich iconset")
   (description
    "Font Awesome is a full suite of pictographic icons for easy scalable
vector graphics.")
   (license license:silofl1.1)))

(define-public font-tamzen
  (package
    (name "font-tamzen")
    (version "1.11.5")
    (source
     (origin
       (method git-fetch)
       (uri (git-reference
              (url "https://github.com/sunaku/tamzen-font.git")
              (commit (string-append "Tamzen-" version))))
       (file-name (git-file-name name version))
       (sha256
        (base32 "00x5fipzqimglvshhqwycdhaqslbvn3rl06jnswhyxfvz16ymj7s"))))
    (build-system trivial-build-system)
    (arguments
     `(#:modules ((guix build utils))
       #:builder
       (begin
         (use-modules (guix build utils))

         (let* ((out      (assoc-ref %outputs "out"))
                (font-dir (string-append out "/share/fonts/misc"))
                (psf-dir  (string-append out "/share/kbd/consolefonts")))
           (chdir (assoc-ref %build-inputs "source"))
           (mkdir-p font-dir)
           (mkdir-p psf-dir)
           (for-each (lambda (pcf)
                       (install-file pcf font-dir))
                     (find-files "pcf" "\\.pcf$"))
           (for-each (lambda (psf)
                       (install-file psf psf-dir))
                     (find-files "psf" "\\.psf$"))
           #t))))
    (home-page "https://github.com/sunaku/tamzen-font")
    (synopsis "Monospaced bitmap font for console and X11")
    (description
     "Tamzen is a fork of the @code{Tamsyn} font.  It is programmatically forked
from @code{Tamsyn} version 1.11, backporting glyphs from older versions while
deleting deliberately empty glyphs (which are marked as unimplemented) to
allow secondary/fallback fonts to provide real glyphs at those codepoints.

The @code{TamzenForPowerline} fonts provide additional @code{Powerline} symbols,
which are programmatically injected with @code{bitmap-font-patcher} and
later hand-tweaked with the gbdfed(1) editor:

@enumerate
@item all icons are expanded to occupy the maximum available space
@item the branch of the fork icon ( U+E0A0) was made larger than the trunk
@item for the newline icon ( U+E0A1), the @emph{N} was made larger at the bottom
@item the keyhole in the padlock icon ( U+E0A2) was replaced with @emph{//} lines.
@end enumerate\n")
    (license (license:non-copyleft "file://LICENSE"))))

(define-public font-comic-neue
  (package
    (name "font-comic-neue")
    (version "2.5")
    (source (origin
              (method url-fetch/zipbomb)
              (uri (string-append
                    "http://www.comicneue.com/comic-neue-" version ".zip"))
              (sha256
               (base32
                "1ng0m0zs7qr91qy5ff0l01l27npr76961c6zfkxnhxf68zpwz5k4"))))
    (build-system font-build-system)
    (arguments
     `(#:phases
       (modify-phases %standard-phases
         ;; Delete Mac OS X specific files. If not deleted, these cause
         ;; several hidden files to be installed.
         (add-before 'install 'delete-macosx-files
           (lambda _
             (delete-file-recursively "__MACOSX")
             #t))
         (add-after 'install 'install-conf
           (lambda* (#:key outputs #:allow-other-keys)
             (let ((conf-dir (string-append (assoc-ref outputs "out")
                                            "/share/fontconfig/conf.avail")))
               (mkdir-p conf-dir)
               (call-with-output-file
                   (string-append conf-dir "/30-comic-neue.conf")
                 (lambda (port)
                   (format port "<?xml version=\"1.0\"?>
<!DOCTYPE fontconfig SYSTEM \"fonts.dtd\">
<fontconfig>
  <!-- If Comic Sans is missing, use Comic Neue instead. -->
  <alias>
    <family>Comic Sans MS</family>
    <prefer>
      <family>Comic Neue</family>
    </prefer>
  </alias>
</fontconfig>\n"))))
             #t)))))
    (home-page "http://www.comicneue.com/")
    (synopsis "Font that fixes the shortcomings of Comic Sans")
    (description
     "Comic Neue is a font that attempts to create a respectable casual
typeface, by mimicking Comic Sans while fixing its most obvious shortcomings.")
    (license license:silofl1.1)))

(define-public font-iosevka
  (package
    (name "font-iosevka")
    ;; When updating, also update the hash of the Iosevka variant(s) below.
    (version "2.3.3")
    (source
     (origin
       (method url-fetch/zipbomb)
       (uri (string-append "https://github.com/be5invis/Iosevka"
                           "/releases/download/v" version
                           "/ttc-iosevka-" version ".zip"))
       (sha256
        (base32 "0jkv5rkg5hi0avhwyhcjiqzjslp6zjj77f09vxx2gj9l93byz731"))))
    (build-system font-build-system)
    (home-page "https://be5invis.github.io/Iosevka/")
    (synopsis "Coders' typeface, built from code")
    (description
     "Iosevka is a slender monospace sans-serif or slab-serif typeface inspired
by Pragmata Pro, M+, and PF DIN Mono, designed to be the ideal font for
programming.  Iosevka is completely generated from its source code.")
    (license (list license:silofl1.1 ; build artifacts (i.e. the fonts)
                   license:bsd-3)))) ; supporting code

(define-public font-iosevka-slab
  (package
    (inherit font-iosevka)
    (name "font-iosevka-slab")
    (version (package-version font-iosevka))
    (source
     (origin
       (method url-fetch/zipbomb)
       (uri (string-append "https://github.com/be5invis/Iosevka"
                           "/releases/download/v" version
                           "/ttc-iosevka-slab-" version ".zip"))
       (sha256
        (base32 "1rkmgi08kknc1fg54zpa6w92m3b3v7pc8cpwygz22kgd2h0mdrr8"))))))

(define-public font-iosevka-term
  (package
    (inherit font-iosevka)
    (name "font-iosevka-term")
    (version (package-version font-iosevka))
    (source
     (origin
       (method url-fetch/zipbomb)
       (uri (string-append "https://github.com/be5invis/Iosevka"
                           "/releases/download/v" version
                           "/02-iosevka-term-" version ".zip"))
       (sha256
        (base32
         "1mxlb3qf64nykjd0x4gjfvib3k5kyv9ssv9iyzxxgk2z80bydz00"))))
    (arguments
     `(#:phases
       (modify-phases %standard-phases
         (add-before 'install 'make-files-writable
           (lambda _
             (for-each make-file-writable (find-files "." ".*"))
             #t)))))))

(define-public font-iosevka-term-slab
  (package
    (inherit font-iosevka)
    (name "font-iosevka-term-slab")
    (version (package-version font-iosevka))
    (source
     (origin
       (method url-fetch/zipbomb)
       (uri (string-append "https://github.com/be5invis/Iosevka"
                           "/releases/download/v" version
                           "/06-iosevka-term-slab-" version ".zip"))
       (sha256
        (base32
         "1gc16hih157qy6vpa8f88psq0fnksiigi3msqazc75zsm3z4kzqj"))))
    (arguments
     `(#:phases
       (modify-phases %standard-phases
         (add-before 'install 'make-files-writable
           (lambda _
             (for-each make-file-writable (find-files "." ".*"))
             #t)))))))

(define-public font-sarasa-gothic
  (package
    (name "font-sarasa-gothic")
    (version "0.12.6")
    (source
     (origin
       (method url-fetch)
       (uri (string-append "https://github.com/be5invis/Sarasa-Gothic"
                           "/releases/download/v" version
                           "/sarasa-gothic-ttc-" version ".7z"))
       (sha256
        (base32 "1g6k9d5lajchbhsh3g12fk5cgilyy6yw09fals9vc1f9wsqvac86"))))
    (build-system font-build-system)
    (arguments
     `(#:phases (modify-phases %standard-phases
                  (replace 'unpack
                    (lambda* (#:key source #:allow-other-keys)
                      (mkdir "source")
                      (chdir "source")
                      (invoke "7z" "x" source))))))
    (native-inputs `(("p7zip" ,p7zip)))
    (home-page "https://github.com/be5invis/Sarasa-Gothic")
    (license license:silofl1.1)
    (synopsis "Sarasa Gothic / 更纱黑体 / 更紗黑體 / 更紗ゴシック / 사라사 고딕")
    (description
     "Sarasa Gothic is a programming font based on Iosevka and Source Han Sans,
most CJK characters are same height, and double width as ASCII characters.")))

(define-public font-go
  (let ((commit "f03a046406d4d7fbfd4ed29f554da8f6114049fc")
        (revision "1"))
    (package
      (name "font-go")
      (version (string-append "20170330-" revision "." (string-take commit 7)))
      (source (origin
                (file-name (string-append "go-image-" version "-checkout"))
                (method git-fetch)
                (uri (git-reference
                      (url "https://go.googlesource.com/image")
                      (commit commit)))
                (sha256
                 (base32
                  "1aq6mnjayks55gd9ahavk6jfydlq5lm4xm0xk4pd5sqa74p5p74d"))))
      (build-system font-build-system)
      (arguments
       `(#:phases
         (modify-phases %standard-phases
           (add-before 'install 'chdir
             (lambda _
               (chdir "font/gofont/ttfs")
               #t)))))
      (home-page "https://blog.golang.org/go-fonts")
      (synopsis "The Go font family")
      (description
       "The Go font family is a set of WGL4 TrueType fonts from the Bigelow &
Holmes type foundry, released under the same license as the Go programming
language.  It includes a set of proportional, sans-serif fonts, and a set of
monospace, slab-serif fonts.")
      (license license:bsd-3))))

(define-public font-google-material-design-icons
  (package
    (name "font-google-material-design-icons")
    (version "3.0.1")
    (source (origin
              (method git-fetch)
              (uri (git-reference
                     (url "https://github.com/google/material-design-icons.git")
                     (commit version)))
              (file-name (git-file-name name version))
              (sha256
               (base32
                "17q5brcqyyc8gbjdgpv38p89s60cwxjlwy2ljnrvas5cj0s62np0"))))
    (build-system font-build-system)
    (home-page "https://google.github.io/material-design-icons")
    (synopsis "Icon font of Google Material Design icons")
    (description
     "Material design system icons are simple, modern, friendly, and sometimes
quirky.  Each icon is created using our design guidelines to depict in simple
and minimal forms the universal concepts used commonly throughout a UI.
Ensuring readability and clarity at both large and small sizes, these icons
have been optimized for beautiful display on all common platforms and display
resolutions.")
    (license license:asl2.0)))

(define-public font-opendyslexic
  (package
    (name "font-opendyslexic")
    (version "0.91.12")
    (source
      (origin
        (method url-fetch/zipbomb)
        (uri (string-append "https://github.com/antijingoist/opendyslexic/"
                            "releases/download/v" version
                            "/opendyslexic-0.910.12-rc2-2019.10.17.zip"))
        (sha256
         (base32
          "11ml7v4iyf3hr0fbnkwz8afb8vi58wbcfnmn4gyvrwh9jk5pybdr"))))
    (build-system font-build-system)
    (native-inputs `(("unzip" ,unzip)))
    (home-page "https://opendyslexic.org/")
    (synopsis "Font for dyslexics and high readability")
    (description "OpenDyslexic is a font designed to help readability for some
of the symptoms of dyslexia.  Letters have heavy weighted bottoms to provide
an indication of orientation to make it more difficult to confuse with other
similar letters.  Consistently weighted bottoms can also help reinforce the
line of text.  The unique shapes of each letter can help prevent flipping and
swapping.  The italic style for OpenDyslexic has been crafted to be used for
emphasis while still being readable.")
    (license license:silofl1.1)))

(define-public font-open-dyslexic
  (deprecated-package "font-open-dyslexic" font-opendyslexic))

(define-public font-dosis
  (package
    (name "font-dosis")
    (version "1.7")
    (source
     (origin
       (method url-fetch/zipbomb)
       (uri (string-append "https://web.archive.org/web/20180228233737/"
                           "https://www.impallari.com/media/releases/dosis-"
                           "v" version ".zip"))
       (sha256
        (base32 "1qhci68f68mf87jd69vjf9qjq3wydgw1q7ivn3amjb65ls1s0c4s"))))
    (build-system font-build-system)
    (home-page (string-append "https://web.archive.org/web/20180228233737/"
                              "https://www.impallari.com/dosis"))
    (synopsis "Very simple, rounded, sans serif family")
    (description
     "Dosis is a very simple, rounded, sans serif family.
The lighter weights are minimalist.  The bolder weights have more personality.
The medium weight is nice and balanced.  The overall result is a family
that's clean and modern, and can express a wide range of voices & feelings.
It comes in 7 incremental weights:
ExtraLight, Light, Book, Medium, Semibold, Bold & ExtraBold")
    (license license:silofl1.1)))

(define-public font-culmus
  (package
    (name "font-culmus")
    (version "0.133")
    (source
     (origin
       (method url-fetch)
       (uri (string-append "https://sourceforge.net/projects/"
                           "culmus/files/culmus/" version "/culmus-src-"
                           version ".tar.gz"))
       (sha256
        (base32
         "02akysgsqhi15cck54xcacm16q5raf4l7shgb8fnj7xr3c1pbfyp"))))
    (build-system font-build-system)
    (arguments
     `(#:phases
       (modify-phases %standard-phases
         (add-before 'install 'build
           (lambda _
             (let ((compile
                    (lambda (name ext)
                      (invoke
                       "fontforge" "-lang=ff"
                       "-c" (string-append "Open('" name "');"
                                           "Generate('"
                                           (basename name "sfd") ext
                                           "')")))))
               ;; This part based on the fonts shipped in the non-source package.
               (for-each (lambda (name)
                           (compile name "ttf"))
                         (find-files "." "^[^Nachlieli].*\\.sfd$"))
               (for-each (lambda (name)
                           (compile name "otf"))
                         (find-files "." "^Nachlieli.*\\.sfd$"))
               #t))))))
    (native-inputs
     `(("fontforge" ,fontforge)))
    (home-page "http://culmus.sourceforge.net/")
    (synopsis "TrueType Hebrew Fonts for X11")
    (description "14 Hebrew trivial families.  Contain ASCII glyphs from various
sources.  Those families provide a basic set of a serif (Frank Ruehl), sans
serif (Nachlieli) and monospaced (Miriam Mono) trivials.  Also included Miriam,
Drugulin, Aharoni, David, Hadasim etc.  Cantillation marks support is
available in Keter YG.")
    (license license:gpl2))) ; consult the LICENSE file included

(define-public font-lohit
  (package
    (name "font-lohit")
    (version "20140220")
    (source
     (origin
       (method url-fetch)
       (uri (string-append "https://releases.pagure.org/lohit/lohit-ttf-"
                           version ".tar.gz"))
       (sha256
        (base32
         "1rmgr445hw1n851ywy28csfvswz1i6hnc8mzp88qw2xk9j4dn32d"))))
    (build-system font-build-system)
    (home-page "https://pagure.io/lohit")
    (synopsis "Lohit TrueType Indic fonts")
    (description "Lohit is a font family designed to cover Indic scripts.
Lohit supports the Assamese, Bengali, Devanagari (Hindi, Kashmiri, Konkani,
Maithili, Marathi, Nepali, Sindhi, Santali, Bodo, Dogri languages), Gujarati,
Kannada, Malayalam, Manipuri, Oriya, Punjabi, Tamil and Telugu scripts.")
    (license license:silofl1.1)))

(define-public font-blackfoundry-inria
  (package
    (name "font-blackfoundry-inria")
    (version "1.200")
    (home-page "https://github.com/BlackFoundry/InriaFonts")
    (source (origin
              (method git-fetch)
              (uri (git-reference
                    (url home-page)
                    (commit (string-append "v" version))))
              (sha256
               (base32
                "06775y99lyh6hj5hzvrx56iybdck8a8xfqkipqd5c4cldg0a9hh8"))
              (file-name (string-append name "-" version "-checkout"))))
    ;; XXX: There are .ufo directories (the "source") so in theory we should
    ;; be able to rebuild TTF and OTF files with FontForge.  Unfortunately a
    ;; command like:
    ;;
    ;;  fontforge -lang=ff -c "Open('InriaSans-Regular.ufo'); Generate('foo.ttf');"
    ;;
    ;; segfaults in '_UFOLoadGlyph', which calls out to libpython.  :-/
    ;; In the meantime we ship the precompiled OTF and TTF files.
    (build-system font-build-system)
    (synopsis "Inria Sans and Inria Serif type family")
    (description
     "Inria Sans and Inria Serif are the two members of a type family designed
for Inria, a public research institute in computer science and mathematics.")
    (license license:silofl1.1)))

(define-public font-sil-gentium
  (package
    (name "font-sil-gentium")
    (version "5.000")
    (source (origin
              (method url-fetch)
              (uri (string-append
                    "https://software.sil.org/downloads/r/gentium/GentiumPlus-"
                    version ".zip"))
              (sha256
               (base32
                "0m7189870hha217n1vgpmf89mwggrxkh679ffi1lxpnjggqi2n9k"))))
    ;; Note: The zip file provides TTF files only, but the developer release,
    ;; which contains additional files, has a 'SOURCES.txt' file that says
    ;; that "the primary source files for the fonts are the fonts themselves".
    ;; Thus it looks like the TTF can be considered source.
    (build-system font-build-system)
    (synopsis "Serif font for the Cyrillic, Greek, and Latin alphabets")
    (description
     "Gentium is a typeface family designed to enable the diverse ethnic
groups around the world who use the Latin, Cyrillic and Greek scripts to
produce readable, high-quality publications.  The font comes with regular and
italics shapes.  This package provides only TrueType files (TTF).")
    (home-page "https://software.sil.org/gentium/")
    (license license:silofl1.1)))

(define-public font-sil-andika
  (package
    (name "font-sil-andika")
    (version "5.000")
    (source (origin
              (method url-fetch)
              (uri (string-append
                    "https://software.sil.org/downloads/r/andika/Andika-"
                    version ".zip"))
              (sha256
               (base32
                "01zm7p32gxfwmv7h3cfj2vx59846w2y6rxqy67grn2dyjh8pljv0"))))
    ;; As for Gentium (see above), the TTF files are considered source.
    (build-system font-build-system)
    (synopsis "Sans serif font designed especially for literacy use")
    (description
     "Andika SIL is a sans serif, Unicode-compliant font designed especially
for literacy use, taking into account the needs of beginning readers.  The
focus is on clear, easy-to-perceive letterforms that will not be readily
confused with one another.  This package provides only TrueType files (TTF).")
    (home-page "https://software.sil.org/andika/")
    (license license:silofl1.1)))

(define-public font-sil-charis
  (package
    (name "font-sil-charis")
    (version "5.000")
    (source (origin
              (method url-fetch)
              (uri (string-append
                    "https://software.sil.org/downloads/r/charis/CharisSIL-"
                    version ".zip"))
              (sha256
               (base32
                "1zcvw37f1a7gkml3yfm6hxh93844llm7xj4w52600qq3ndrm8gjy"))))
    ;; As for Gentium (see above), the TTF files are considered source.
    (build-system font-build-system)
    (synopsis "Serif font for the Cyrillic and Latin alphabets")
    (description
     "Charis SIL is a Unicode-based font family that supports the wide range
of languages that use the Latin and Cyrillic scripts.  It is specially
designed to make long texts pleasant and easy to read, even in less than ideal
reproduction and display environments.  This package provides only TrueType
files (TTF).")
    (home-page "https://software.sil.org/charis/")
    (license license:silofl1.1)))

(define-public font-mononoki
  (package
    (name "font-mononoki")
    (version "1.2")
    (source (origin
              (method git-fetch)
              (uri (git-reference
                    (url "https://github.com/madmalik/mononoki/")
                    (commit version)))
              (sha256
               (base32
                "1rkzyxn30rn8qv2h2xz324j7q15hzg2lci8790a7cdl1dfgic4xi"))
              (file-name (git-file-name name version))))
    (build-system font-build-system)
    (synopsis "Font for programming and code review")
    (description
     "Mononoki is a typeface by Matthias Tellen, created to enhance code
formatting.")
    (home-page "https://madmalik.github.io/mononoki/")
    (license license:silofl1.1)))

(define-public font-public-sans
  (package
    (name "font-public-sans")
    (version "1.008")
    (source
     (origin
       (method git-fetch)
       (uri (git-reference
             (url "https://github.com/uswds/public-sans.git")
             (commit (string-append "v" version))))
       (file-name (git-file-name name version))
       (sha256
        (base32 "1qhyxbjv1rnydfpqzd18fbiyz75p4sabphy8yj07hyq0hidp5xsf"))))
    (build-system font-build-system)
    (home-page "https://public-sans.digital.gov/")
    (synopsis "Neutral typeface for interfaces, text, and headings")
    (description
     "Public Sans is a strong, neutral, sans-serif typeface for text or
display based on Libre Franklin.")
    (license license:silofl1.1)))

(define-public font-hermit
  (package
    (name "font-hermit")
    (version "2.0")
    (source (origin
              (method url-fetch/tarbomb)
              (uri (string-append "https://pcaro.es/d/otf-hermit-" version
                                  ".tar.gz"))
              (sha256
               (base32
                "09rmy3sbf1j1hr8zidighjgqc8kp0wsra115y27vrnlf10ml6jy0"))))
    (build-system font-build-system)
    (arguments
     `(#:tests? #f))
    (home-page "https://pcaro.es/p/hermit/")
    (synopsis "Monospace font")
    (description
     "Hermit is a monospace font designed to be clear, pragmatic and very
readable.  Its creation has been focused on programming.  Every glyph was
carefully planned and calculated, according to defined principles and rules.
For this reason, Hermit is coherent and regular.

Symbols stand out from common text.  Dots and commas are easily seen, and
operators are clear even when not surrounded by spaces.  Similar characters
have been designed to be very distinguishable from each other.")
    (license license:silofl1.1)))

(define-public font-dseg
  (package
    (name "font-dseg")
    (version "0.45")
    (source
      (origin
        (method url-fetch/zipbomb)
        (uri
          (string-append "https://github.com/keshikan/DSEG/"
                         "releases/download/v" version
                         "/fonts-DSEG_v"
                         (string-concatenate (string-split version #\.))
                         ".zip"))
        (sha256
          (base32
            "0v8sghh4vl286faf8pvi74znz07pyf0qii8z4wjllisqwc35sx72"))))
    (build-system font-build-system)
    (arguments
     `(#:phases
       (modify-phases %standard-phases
         (replace 'install
           (lambda* (#:key outputs #:allow-other-keys)
             (let* ((out (assoc-ref outputs "out"))
                    (font-dir (string-append out "/share/fonts"))
                    (truetype-dir (string-append font-dir "/truetype")))
               (with-directory-excursion
                 (string-append "fonts-DSEG_v"
                                (apply string-append (string-split ,version
                                                                   #\.)))
                 (for-each (lambda (f) (install-file f truetype-dir))
                           (find-files "." "\\.ttf$"))
               #t)))))))
    (home-page "https://www.keshikan.net/fonts-e.html")
    (synopsis "DSEG: 7-segment and 14-segment fonts")
    (description
     "DSEG is a font family that imitates seven- and fourteen-segment LCD
displays (7SEG, 14SEG).  DSEG includes the roman alphabet and symbol glyphs.
This package provides the TrueType fonts.")
    (license license:silofl1.1)))

(define-public font-jetbrains-mono
  (package
    (name "font-jetbrains-mono")
    (version "1.0.3")
    (source
     (origin
       (method url-fetch)
       (uri
        (string-append "https://download.jetbrains.com/fonts/"
                       "JetBrainsMono-" version ".zip"))
       (sha256
        (base32 "0zvhwmpdwpm4vywmm6i9a4najz0c7vfi411yikgkd66l5hwd1p6f"))))
    (build-system font-build-system)
    (home-page "https://www.jetbrains.com/lp/mono/")
    (synopsis "Mono typeface for developers")
    (description
     "JetBrains Mono is a font family dedicated to developers.  JetBrains
Mono’s typeface forms are simple and free from unnecessary details.  Rendered
in small sizes, the text looks crisper.")
    (license license:asl2.0)))

(define-public font-vazir
  (package
    (name "font-vazir")
    (version "22.1.0")
    (source
     (origin
       (method url-fetch/zipbomb)
       (uri
        (string-append "https://github.com/rastikerdar/vazir-font/"
                       "releases/download/v" version
                       "/vazir-font-v" version ".zip"))
       (sha256
        (base32
         "0w3gwb5q33x5llw7cfs8qhaxr4ssg6rsx4b9day3993zn24xq031"))))
    (build-system font-build-system)
    (home-page "https://rastikerdar.github.io/vazir-font/")
    (synopsis "Vazir Persian typeface")
    (description
     "Vazir is a beautiful and elegant Persian typeface originally based on
DejaVu, and comes in six variants: Thin, Light, Normal, Medium, Bold, and
Black.  This package provides four versions of Vazir:

@itemize
@item @code{Vazir}: The main version; includes Latin glyphs from Roboto.
@item @code{Vazir-FD}: Like @code{Vazir}, but (always) uses Farsi digit glyphs
instead of Latin ones.
@item @code{Vazir-WOL}: Like @code{Vazir}, but without Roboto's Latin glyphs.
@item @code{Vazir-FD-WOL}: Combination of @code{Vazir-FD} and @code{Vazir-WOL}:
always uses Farsi digits, and does not include Latin glyphs from Roboto.
@end itemize\n")
    (license
     ;; See https://github.com/rastikerdar/vazir-font/blob/master/LICENSE for
     ;; details.
     (list license:public-domain        ; the Vazir modifications to DejaVu
                                        ; and the DejaVu modifications to...
           (license:x11-style           ; ...the Bitstream Vera typeface
            "file://LICENSE" "Bitstream Vera License")
           license:asl2.0))))           ; Latin glyphs from Roboto

(define-public font-meera-inimai
  (package
    (name "font-meera-inimai")
    (version "2.0")
    (source
     (origin
       (method git-fetch)
       (uri (git-reference
             (url "https://gitlab.com/smc/meera-inimai")
             (commit "0f39cdd7dbf1b6d1bed7df85834d33789dce20a7")))
       (file-name (git-file-name name version))
       (sha256
        (base32
         "1x5mhrpx24imh0r4l83mkaiszxgwi1q4ppyyvq63h3ddwk20cwdg"))))
    (build-system gnu-build-system)
    (native-inputs
     `(("fontforge" ,fontforge)
       ("harfbuzz" ,harfbuzz "bin")
       ("python" ,python-minimal)
       ("python-fonttools" ,python-fonttools)
       ("python-google-brotli" ,python-google-brotli)))
    (arguments
     `(#:make-flags (list "PY=python3"
                          (string-append "DESTDIR=" %output)
                          "fontpath=/share/fonts/truetype")
       #:test-target "test"
       #:phases
       (modify-phases %standard-phases
         (delete 'configure))))
    (home-page "https://gitlab.com/smc/meera-inimai")
    (synopsis "Meera Inimai Tamil font")
    (description "Meera Inimai is a Unicode font for the Tamil Script.  Meera
Inimai is a san-serif typeface.  It is best used as a screen font for body
text.  It is also useful for body text of printed pamphlets or single page
designs.  Meera Inimai can be thought of as similar to Helvetica and its
variation Arial.  Tamil characters are inherently vertically-elliptical.  The
orthography of Roman glyphs of Meera Inimai are also based on this
characteristic so that they sit smoothly with the Tamil glyphs.")
    (license license:silofl1.1)))

(define-public font-ipa-mj-mincho
  (package
    (name "font-ipa-mj-mincho")
    (version "006.01")
    (source (origin
              (method url-fetch/zipbomb)
              (uri (string-append "https://mojikiban.ipa.go.jp/OSCDL/IPAmjMincho"
                                  "/ipamjm" (string-join (string-split version #\.) "")
                                  ".zip"))
              (sha256
               (base32
                "0s2vs9p7vd7ajnn6c2icli069sjwi4d45a39fczqpwwn507lwj9m"))))
    (build-system font-build-system)
    (arguments
     `(#:phases
       (modify-phases %standard-phases
         (add-after 'install 'install-doc
           (lambda* (#:key outputs #:allow-other-keys)
             (let ((doc-dir (string-append (assoc-ref outputs "out")
                                           "/share/doc/font-ipa-mj-mincho")))
               (mkdir-p doc-dir)
               (copy-file "Readme.txt" (string-append doc-dir "/README"))
               (copy-file "IPA_Font_License_Agreement_v1.0.txt"
                          (string-append doc-dir "/LICENSE"))
               #t))))))
    (home-page "https://mojikiban.ipa.go.jp/1300.html")
    (synopsis "Japanese font from the Information-technology Promotion Agency")
    (description "MJM Mincho is a font that aims at, for example, allowing you
to write people's name, or for formal business situations where it is necessary
to have a detailed and proper character style.")
    (license license:ipa)))<|MERGE_RESOLUTION|>--- conflicted
+++ resolved
@@ -34,10 +34,7 @@
 ;;; Copyright © 2020 John Soo <jsoo1@asu.edu>
 ;;; Copyright © 2020 Raghav Gururajan <raghavgururajan@disroot.org>
 ;;; Copyright © 2020 Julien Lepiller <julien@lepiller.eu>
-<<<<<<< HEAD
-=======
 ;;; Copyright © 2020 Zhu Zihao <all_but_last@163.com>
->>>>>>> e88745a6
 ;;;
 ;;; This file is part of GNU Guix.
 ;;;
