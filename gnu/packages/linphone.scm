--- conflicted
+++ resolved
@@ -50,11 +50,8 @@
   #:use-module (guix packages)
   #:use-module (guix download)
   #:use-module (guix build-system cmake)
-<<<<<<< HEAD
   #:use-module (guix build-system qt)
-=======
   #:use-module (guix build-system glib-or-gtk)
->>>>>>> 938df0de
   #:use-module (guix build-system gnu))
 
 (define-public bcunit
@@ -417,7 +414,6 @@
     (arguments
      `(#:tests? #f                      ; No test target
        #:configure-flags
-<<<<<<< HEAD
        (list (string-append "-DGTK2_GDKCONFIG_INCLUDE_DIR="
                             (string-append (assoc-ref %build-inputs "gtk2")
                                            "/lib/gtk-2.0/include"))
@@ -427,22 +423,11 @@
              "-DENABLE_STATIC=NO"       ; Not required
              "-DENABLE_STRICT=NO"
              "-DENABLE_GTK_UI=YES")     ; for legacy UI
-=======
-       (list
-        (string-append "-DGTK2_GDKCONFIG_INCLUDE_DIR="
-                       (string-append (assoc-ref %build-inputs "gtk2")
-                                      "/lib/gtk-2.0/include"))
-        (string-append "-DGTK2_GLIBCONFIG_INCLUDE_DIR="
-                       (string-append (assoc-ref %build-inputs "glib")
-                                      "/lib/glib-2.0/include"))
-        "-DENABLE_STATIC=NO"            ; Not required
-        "-DENABLE_GTK_UI=YES")          ; For Legacy UI
        #:imported-modules (,@%cmake-build-system-modules
                            (guix build glib-or-gtk-build-system))
        #:modules ((guix build cmake-build-system)
                   ((guix build glib-or-gtk-build-system) #:prefix glib-or-gtk:)
                   (guix build utils))
->>>>>>> 938df0de
        #:phases
        (modify-phases %standard-phases
          (add-after 'install 'glib-or-gtk-compile-schemas
