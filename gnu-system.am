--- conflicted
+++ resolved
@@ -1,11 +1,6 @@
 # GNU Guix --- Functional package management for GNU
-<<<<<<< HEAD
 # Copyright © 2012, 2013, 2014, 2015, 2016 Ludovic Courtès <ludo@gnu.org>
-# Copyright © 2013, 2014, 2015 Andreas Enge <andreas@enge.fr>
-=======
-# Copyright © 2012, 2013, 2014, 2015 Ludovic Courtès <ludo@gnu.org>
 # Copyright © 2013, 2014, 2015, 2016 Andreas Enge <andreas@enge.fr>
->>>>>>> 880d647d
 # Copyright © 2013, 2014, 2015, 2016 Mark H Weaver <mhw@netris.org>
 #
 # This file is part of GNU Guix.
