;;; GNU Guix --- Functional package management for GNU
;;; Copyright © 2012, 2013 Ludovic Courtès <ludo@gnu.org>
;;; Copyright © 2013 Mark H Weaver <mhw@netris.org>
;;;
;;; This file is part of GNU Guix.
;;;
;;; GNU Guix is free software; you can redistribute it and/or modify it
;;; under the terms of the GNU General Public License as published by
;;; the Free Software Foundation; either version 3 of the License, or (at
;;; your option) any later version.
;;;
;;; GNU Guix is distributed in the hope that it will be useful, but
;;; WITHOUT ANY WARRANTY; without even the implied warranty of
;;; MERCHANTABILITY or FITNESS FOR A PARTICULAR PURPOSE.  See the
;;; GNU General Public License for more details.
;;;
;;; You should have received a copy of the GNU General Public License
;;; along with GNU Guix.  If not, see <http://www.gnu.org/licenses/>.

(define-module (guix ui)
  #:use-module (guix utils)
  #:use-module (guix store)
  #:use-module (guix config)
  #:use-module (guix packages)
  #:use-module (guix derivations)
  #:use-module ((guix licenses) #:select (license? license-name))
  #:use-module (srfi srfi-1)
  #:use-module (srfi srfi-11)
  #:use-module (srfi srfi-26)
  #:use-module (srfi srfi-34)
  #:use-module (ice-9 match)
  #:use-module (ice-9 format)
  #:export (_
            N_
            leave
            show-version-and-exit
            show-bug-report-information
            show-what-to-build
            call-with-error-handling
            with-error-handling
            read/eval-package-expression
            location->string
            call-with-temporary-output-file
            switch-symlinks
            config-directory
            fill-paragraph
            string->recutils
            package->recutils
            run-guix-command
            guix-main))

;;; Commentary:
;;;
;;; User interface facilities for command-line tools.
;;;
;;; Code:

(define %gettext-domain
  "guix")

(define _ (cut gettext <> %gettext-domain))
(define N_ (cut ngettext <> <> <> %gettext-domain))

(define (install-locale)
  "Install the current locale settings."
  (catch 'system-error
    (lambda _
      (setlocale LC_ALL ""))
    (lambda args
      (format (current-error-port)
              (_ "warning: failed to install locale: ~a~%")
              (strerror (system-error-errno args))))))

(define (initialize-guix)
  "Perform the usual initialization for stand-alone Guix commands."
  (install-locale)
  (textdomain "guix")
  (setvbuf (current-output-port) _IOLBF)
  (setvbuf (current-error-port) _IOLBF))

(define-syntax-rule (leave fmt args ...)
  "Format FMT and ARGS to the error port and exit."
  (begin
    (format (current-error-port) fmt args ...)
    (exit 1)))

(define* (show-version-and-exit #:optional (command (car (command-line))))
  "Display version information for COMMAND and `(exit 0)'."
  (simple-format #t "~a (~a) ~a~%"
                 command %guix-package-name %guix-version)
  (exit 0))

(define (show-bug-report-information)
  (format #t (_ "
Report bugs to: ~a.") %guix-bug-report-address)
  (format #t (_ "
~a home page: <~a>") %guix-package-name %guix-home-page-url)
  (display (_ "
General help using GNU software: <http://www.gnu.org/gethelp/>"))
  (newline))

(define (call-with-error-handling thunk)
  "Call THUNK within a user-friendly error handler."
  (guard (c ((package-input-error? c)
             (let* ((package  (package-error-package c))
                    (input    (package-error-invalid-input c))
                    (location (package-location package))
                    (file     (location-file location))
                    (line     (location-line location))
                    (column   (location-column location)))
               (leave (_ "~a:~a:~a: error: package `~a' has an invalid input: ~s~%")
                      file line column
                      (package-full-name package) input)))
            ((nix-protocol-error? c)
             ;; FIXME: Server-provided error messages aren't i18n'd.
             (leave (_ "error: build failed: ~a~%")
                    (nix-protocol-error-message c))))
    (thunk)))

<<<<<<< HEAD
=======
(define (read/eval-package-expression str)
  "Read and evaluate STR and return the package it refers to, or exit an
error."
  (let ((exp (catch #t
               (lambda ()
                 (call-with-input-string str read))
               (lambda args
                 (leave (_ "failed to read expression ~s: ~s~%")
                        str args)))))
    (let ((p (catch #t
               (lambda ()
                 (eval exp the-scm-module))
               (lambda args
                 (leave (_ "failed to evaluate expression `~a': ~s~%")
                        exp args)))))
      (if (package? p)
          p
          (leave (_ "expression `~s' does not evaluate to a package~%")
                 exp)))))

>>>>>>> 2a1e82bb
(define* (show-what-to-build store drv #:optional dry-run?)
  "Show what will or would (depending on DRY-RUN?) be built in realizing the
derivations listed in DRV.  Return #t if there's something to build, #f
otherwise."
  (let* ((req  (append-map (lambda (drv-path)
                             (let ((d (call-with-input-file drv-path
                                        read-derivation)))
                               (derivation-prerequisites-to-build
                                store d)))
                           drv))
         (req* (delete-duplicates
                (append (remove (compose (cute valid-path? store <>)
                                         derivation-path->output-path)
                                drv)
                        (map derivation-input-path req)))))
    (if dry-run?
        (format (current-error-port)
                (N_ "~:[the following derivation would be built:~%~{   ~a~%~}~;~]"
                    "~:[the following derivations would be built:~%~{    ~a~%~}~;~]"
                    (length req*))
                (null? req*) req*)
        (format (current-error-port)
                (N_ "~:[the following derivation will be built:~%~{   ~a~%~}~;~]"
                    "~:[the following derivations will be built:~%~{    ~a~%~}~;~]"
                    (length req*))
                (null? req*) req*))
    (pair? req*)))

(define-syntax with-error-handling
  (syntax-rules ()
    "Run BODY within a user-friendly error condition handler."
    ((_ body ...)
     (call-with-error-handling
      (lambda ()
        body ...)))))

(define (location->string loc)
  "Return a human-friendly, GNU-standard representation of LOC."
  (match loc
    (#f (_ "<unknown location>"))
    (($ <location> file line column)
     (format #f "~a:~a:~a" file line column))))

(define (call-with-temporary-output-file proc)
  "Call PROC with a name of a temporary file and open output port to that
file; close the file and delete it when leaving the dynamic extent of this
call."
  (let* ((template (string-copy "guix-file.XXXXXX"))
         (out      (mkstemp! template)))
    (dynamic-wind
      (lambda ()
        #t)
      (lambda ()
        (proc template out))
      (lambda ()
        (false-if-exception (close out))
        (false-if-exception (delete-file template))))))

(define (switch-symlinks link target)
  "Atomically switch LINK, a symbolic link, to point to TARGET.  Works
both when LINK already exists and when it does not."
  (let ((pivot (string-append link ".new")))
    (symlink target pivot)
    (rename-file pivot link)))

(define (config-directory)
  "Return the name of the configuration directory, after making sure that it
exists.  Honor the XDG specs,
<http://standards.freedesktop.org/basedir-spec/basedir-spec-latest.html>."
  (let ((dir (and=> (or (getenv "XDG_CONFIG_HOME")
                        (and=> (getenv "HOME")
                               (cut string-append <> "/.config")))
                    (cut string-append <> "/guix"))))
    (catch 'system-error
      (lambda ()
        (mkdir dir)
        dir)
      (lambda args
        (match (system-error-errno args)
          ((or EEXIST 0)
           dir)
          (err
           (leave (_ "failed to create configuration directory `~a': ~a~%")
                  dir (strerror err))))))))

(define* (fill-paragraph str width #:optional (column 0))
  "Fill STR such that each line contains at most WIDTH characters, assuming
that the first character is at COLUMN.

When STR contains a single line break surrounded by other characters, it is
converted to a space; sequences of more than one line break are preserved."
  (define (maybe-break chr result)
    (match result
      ((column newlines chars)
       (case chr
         ((#\newline)
          `(,column ,(+ 1 newlines) ,chars))
         (else
          (let ((chars  (case newlines
                          ((0) chars)
                          ((1) (cons #\space chars))
                          (else
                           (append (make-list newlines #\newline) chars))))
                (column (case newlines
                          ((0) column)
                          ((1) (+ 1 column))
                          (else 0))))
            (let ((chars  (cons chr chars))
                  (column (+ 1 column)))
              (if (> column width)
                  (let*-values (((before after)
                                 (break (cut eqv? #\space <>) chars))
                                ((len)
                                 (length before)))
                    (if (<= len width)
                        `(,len
                          0
                          ,(if (null? after)
                               before
                               (append before (cons #\newline (cdr after)))))
                        `(,column 0 ,chars)))     ; unbreakable
                  `(,column 0 ,chars)))))))))

  (match (string-fold maybe-break
                      `(,column 0 ())
                      str)
    ((_ _ chars)
     (list->string (reverse chars)))))

(define (string->recutils str)
  "Return a version of STR where newlines have been replaced by newlines
followed by \"+ \", which makes for a valid multi-line field value in the
`recutils' syntax."
  (list->string
   (string-fold-right (lambda (chr result)
                        (if (eqv? chr #\newline)
                            (cons* chr #\+ #\space result)
                            (cons chr result)))
                      '()
                      str)))

(define* (package->recutils p port
                            #:optional (width (or (and=> (getenv "WIDTH")
                                                         string->number)
                                                  80)))
  "Write to PORT a `recutils' record of package P, arranging to fit within
WIDTH columns."
  (define (description->recutils str)
    (let ((str (_ str)))
      (string->recutils
       (fill-paragraph str width
                       (string-length "description: ")))))

  ;; Note: Don't i18n field names so that people can post-process it.
  (format port "name: ~a~%" (package-name p))
  (format port "version: ~a~%" (package-version p))
  (format port "location: ~a~%"
          (or (and=> (package-location p) location->string)
              (_ "unknown")))
  (format port "home-page: ~a~%" (package-home-page p))
  (format port "license: ~a~%"
          (match (package-license p)
            (((? license? licenses) ...)
             (string-join (map license-name licenses)
                          ", "))
            ((? license? license)
             (license-name license))
            (x
             (_ "unknown"))))
  (format port "synopsis: ~a~%"
          (string-map (match-lambda
                       (#\newline #\space)
                       (chr       chr))
                      (or (and=> (package-synopsis p) _)
                          "")))
  (format port "description: ~a~%"
          (and=> (package-description p) description->recutils))
  (newline port))

(define (show-guix-usage)
  ;; TODO: Dynamically generate a summary of available commands.
  (format (current-error-port)
          (_ "Usage: guix COMMAND ARGS...~%")))

(define (run-guix-command command . args)
  ;; TODO: Gracefully report errors
  (let* ((module (resolve-interface `(guix scripts ,command)))
         (command-main (module-ref module
                                   (symbol-append 'guix- command))))
    (apply command-main args)))

(define (guix-main arg0 . args)
  (initialize-guix)
  (let ()
    (define (option? str) (string-prefix? "-" str))
    (match args
      (() (show-guix-usage) (exit 1))
      (("--help") (show-guix-usage))
      (("--version") (show-version-and-exit "guix"))
      (((? option? arg1) args ...) (show-guix-usage) (exit 1))
      ((command args ...)
       (apply run-guix-command
              (string->symbol command)
              args)))))

;;; ui.scm ends here<|MERGE_RESOLUTION|>--- conflicted
+++ resolved
@@ -117,8 +117,6 @@
                     (nix-protocol-error-message c))))
     (thunk)))
 
-<<<<<<< HEAD
-=======
 (define (read/eval-package-expression str)
   "Read and evaluate STR and return the package it refers to, or exit an
 error."
@@ -139,7 +137,6 @@
           (leave (_ "expression `~s' does not evaluate to a package~%")
                  exp)))))
 
->>>>>>> 2a1e82bb
 (define* (show-what-to-build store drv #:optional dry-run?)
   "Show what will or would (depending on DRY-RUN?) be built in realizing the
 derivations listed in DRV.  Return #t if there's something to build, #f
